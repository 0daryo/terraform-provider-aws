--- conflicted
+++ resolved
@@ -2,11 +2,7 @@
 
 go 1.24.1
 
-<<<<<<< HEAD
 toolchain go1.24.1
-=======
-toolchain go1.23.7
->>>>>>> 32ce1ab8
 
 require github.com/hashicorp/terraform-plugin-sdk/v2 v2.36.1
 

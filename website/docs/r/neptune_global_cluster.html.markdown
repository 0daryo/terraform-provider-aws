---
subcategory: "Neptune"
layout: "aws"
page_title: "AWS: aws_neptune_global_cluster"
description: |-
  Provides an Neptune Global Cluster Resource
---

# Resource: aws_neptune_global_cluster

Manages a Neptune Global Cluster. A global cluster consists of one primary region and up to five read-only secondary regions. You issue write operations directly to the primary cluster in the primary region and Amazon Neptune automatically replicates the data to the secondary regions using dedicated infrastructure.

More information about Neptune Global Clusters can be found in the [Neptune User Guide](https://docs.aws.amazon.com/neptune/latest/userguide/neptune-global-database.html).

## Example Usage

### New Neptune Global Cluster

```terraform
provider "aws" {
  alias  = "primary"
  region = "us-east-2"
}

provider "aws" {
  alias  = "secondary"
  region = "us-east-1"
}

resource "aws_neptune_global_cluster" "example" {
  global_cluster_identifier = "global-test"
  engine                    = "neptune"
  engine_version            = "1.2.0.0"
}

resource "aws_neptune_cluster" "primary" {
  provider                  = aws.primary
  engine                    = aws_neptune_global_cluster.example.engine
  engine_version            = aws_neptune_global_cluster.example.engine_version
  cluster_identifier        = "test-primary-cluster"
  global_cluster_identifier = aws_neptune_global_cluster.example.id
  neptune_subnet_group_name = "default"
}

resource "aws_neptune_cluster_instance" "primary" {
  provider                  = aws.primary
  engine                    = aws_neptune_global_cluster.example.engine
  engine_version            = aws_neptune_global_cluster.example.engine_version
  identifier                = "test-primary-cluster-instance"
  cluster_identifier        = aws_neptune_cluster.primary.id
  instance_class            = "db.r5.large"
  neptune_subnet_group_name = "default"
}

resource "aws_neptune_cluster" "secondary" {
  provider                  = aws.secondary
  engine                    = aws_neptune_global_cluster.example.engine
  engine_version            = aws_neptune_global_cluster.example.engine_version
  cluster_identifier        = "test-secondary-cluster"
  global_cluster_identifier = aws_neptune_global_cluster.example.id
  neptune_subnet_group_name = "default"
}

resource "aws_neptune_cluster_instance" "secondary" {
  provider                  = aws.secondary
  engine                    = aws_neptune_global_cluster.example.engine
  engine_version            = aws_neptune_global_cluster.example.engine_version
  identifier                = "test-secondary-cluster-instance"
  cluster_identifier        = aws_neptune_cluster.secondary.id
  instance_class            = "db.r5.large"
  neptune_subnet_group_name = "default"

  depends_on = [
    aws_neptune_cluster_instance.primary
  ]
}
```

### New Global Cluster From Existing DB Cluster

```terraform
resource "aws_neptune_cluster" "example" {
  # ... other configuration ...

  # NOTE: Using this DB Cluster to create a Global Cluster, the
  # global_cluster_identifier attribute will become populated and
  # Terraform will begin showing it as a difference. Do not configure:
  # global_cluster_identifier = aws_neptune_global_cluster.example.id
  # as it creates a circular reference. Use ignore_changes instead.
  lifecycle {
    ignore_changes = [global_cluster_identifier]
  }
}

resource "aws_neptune_global_cluster" "example" {
  global_cluster_identifier    = "example"
  source_db_cluster_identifier = aws_neptune_cluster.example.arn
}
```

## Argument Reference

This resource supports the following arguments:

<<<<<<< HEAD
* `region` - (Optional) Region where this resource will be [managed](https://docs.aws.amazon.com/general/latest/gr/rande.html#regional-endpoints). Defaults to the Region set in the [provider configuration](https://registry.terraform.io/providers/hashicorp/aws/latest/docs#aws-configuration-reference).
* `global_cluster_identifier` - (Required, Forces new resources) The global cluster identifier.
=======
* `global_cluster_identifier` - (Required, Forces new resources) Global cluster identifier.
>>>>>>> f7a3b98d
* `deletion_protection` - (Optional) If the Global Cluster should have deletion protection enabled. The database can't be deleted when this value is set to `true`. The default is `false`.
* `engine` - (Optional, Forces new resources) Name of the database engine to be used for this DB cluster. Terraform will only perform drift detection if a configuration value is provided. Current Valid values: `neptune`. Conflicts with `source_db_cluster_identifier`.
* `engine_version` - (Optional) Engine version of the global database. Upgrading the engine version will result in all cluster members being immediately updated and will.
* `source_db_cluster_identifier` - (Optional) ARN to use as the primary DB Cluster of the Global Cluster on creation. Terraform cannot perform drift detection of this value.
* `storage_encrypted` - (Optional, Forces new resources) Whether the DB cluster is encrypted. The default is `false` unless `source_db_cluster_identifier` is specified and encrypted. Terraform will only perform drift detection if a configuration value is provided.

### Timeouts

The `timeouts` block allows you to specify [timeouts](https://www.terraform.io/docs/configuration/blocks/resources/syntax.html#operation-timeouts) for certain actions:

* `create` - (Defaults to 5 mins) Used when creating the Global Cluster
* `update` - (Defaults to 120 mins) Used when updating the Global Cluster members (time is per member)
* `delete` - (Defaults to 5 mins) Used when deleting the Global Cluster members (time is per member)

## Attribute Reference

This resource exports the following attributes in addition to the arguments above:

* `arn` - Global Cluster ARN
* `global_cluster_members` - Set of objects containing Global Cluster members.
    * `db_cluster_arn` - ARN of member DB Cluster.
    * `is_writer` - Whether the member is the primary DB Cluster.
* `global_cluster_resource_id` - AWS Region-unique, immutable identifier for the global database cluster. This identifier is found in AWS CloudTrail log entries whenever the AWS KMS key for the DB cluster is accessed.
* `id` - Neptune Global Cluster.

## Import

In Terraform v1.5.0 and later, use an [`import` block](https://developer.hashicorp.com/terraform/language/import) to import `aws_neptune_global_cluster` using the Global Cluster identifier. For example:

```terraform
import {
  to = aws_neptune_global_cluster.example
  id = "example"
}
```

Using `terraform import`, import `aws_neptune_global_cluster` using the Global Cluster identifier. For example:

```console
% terraform import aws_neptune_global_cluster.example example
```

Certain resource arguments, like `source_db_cluster_identifier`, do not have an API method for reading the information after creation. If the argument is set in the Terraform configuration on an imported resource, Terraform will always show a difference. To workaround this behavior, either omit the argument from the Terraform configuration or use [`ignore_changes`](https://www.terraform.io/docs/configuration/meta-arguments/lifecycle.html#ignore_changes) to hide the difference. For example:

```terraform
resource "aws_neptune_global_cluster" "example" {
  # ... other configuration ...

  # There is no API for reading source_db_cluster_identifier
  lifecycle {
    ignore_changes = [source_db_cluster_identifier]
  }
}
```<|MERGE_RESOLUTION|>--- conflicted
+++ resolved
@@ -102,15 +102,11 @@
 
 This resource supports the following arguments:
 
-<<<<<<< HEAD
-* `region` - (Optional) Region where this resource will be [managed](https://docs.aws.amazon.com/general/latest/gr/rande.html#regional-endpoints). Defaults to the Region set in the [provider configuration](https://registry.terraform.io/providers/hashicorp/aws/latest/docs#aws-configuration-reference).
-* `global_cluster_identifier` - (Required, Forces new resources) The global cluster identifier.
-=======
 * `global_cluster_identifier` - (Required, Forces new resources) Global cluster identifier.
->>>>>>> f7a3b98d
 * `deletion_protection` - (Optional) If the Global Cluster should have deletion protection enabled. The database can't be deleted when this value is set to `true`. The default is `false`.
 * `engine` - (Optional, Forces new resources) Name of the database engine to be used for this DB cluster. Terraform will only perform drift detection if a configuration value is provided. Current Valid values: `neptune`. Conflicts with `source_db_cluster_identifier`.
 * `engine_version` - (Optional) Engine version of the global database. Upgrading the engine version will result in all cluster members being immediately updated and will.
+* `region` - (Optional) Region where this resource will be [managed](https://docs.aws.amazon.com/general/latest/gr/rande.html#regional-endpoints). Defaults to the Region set in the [provider configuration](https://registry.terraform.io/providers/hashicorp/aws/latest/docs#aws-configuration-reference).
 * `source_db_cluster_identifier` - (Optional) ARN to use as the primary DB Cluster of the Global Cluster on creation. Terraform cannot perform drift detection of this value.
 * `storage_encrypted` - (Optional, Forces new resources) Whether the DB cluster is encrypted. The default is `false` unless `source_db_cluster_identifier` is specified and encrypted. Terraform will only perform drift detection if a configuration value is provided.
 

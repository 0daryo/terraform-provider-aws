// Copyright (c) HashiCorp, Inc.
// SPDX-License-Identifier: MPL-2.0

package types

import (
	"context"
	"unique"

	"github.com/hashicorp/terraform-plugin-framework/datasource"
	"github.com/hashicorp/terraform-plugin-framework/ephemeral"
	"github.com/hashicorp/terraform-plugin-framework/resource"
	"github.com/hashicorp/terraform-plugin-sdk/v2/helper/schema"
)

// ServicePackageResourceRegion represents resource-level Region information.
type ServicePackageResourceRegion struct {
	IsGlobal                      bool // Is the resource global?
	IsOverrideEnabled             bool // Is per-resource Region override supported?
	IsValidateOverrideInPartition bool // Is the per-resource Region override value validated againt the configured partition?
}

// ServicePackageResourceTags represents resource-level tagging information.
type ServicePackageResourceTags struct {
	IdentifierAttribute string // The attribute for the identifier for UpdateTags etc.
	ResourceType        string // Extra resourceType parameter value for UpdateTags etc.
}

// ServicePackageEphemeralResource represents a Terraform Plugin Framework ephemeral resource
// implemented by a service package.
type ServicePackageEphemeralResource struct {
	Factory  func(context.Context) (ephemeral.EphemeralResourceWithConfigure, error)
	TypeName string
	Name     string
	Region   *ServicePackageResourceRegion
}

// ServicePackageFrameworkDataSource represents a Terraform Plugin Framework data source
// implemented by a service package.
type ServicePackageFrameworkDataSource struct {
	Factory  func(context.Context) (datasource.DataSourceWithConfigure, error)
	TypeName string
	Name     string
<<<<<<< HEAD
	Tags     *ServicePackageResourceTags
	Region   *ServicePackageResourceRegion
=======
	Tags     unique.Handle[ServicePackageResourceTags]
>>>>>>> 45438b17
}

// ServicePackageFrameworkResource represents a Terraform Plugin Framework resource
// implemented by a service package.
type ServicePackageFrameworkResource struct {
	Factory  func(context.Context) (resource.ResourceWithConfigure, error)
	TypeName string
	Name     string
<<<<<<< HEAD
	Tags     *ServicePackageResourceTags
	Region   *ServicePackageResourceRegion
=======
	Tags     unique.Handle[ServicePackageResourceTags]
>>>>>>> 45438b17
}

// ServicePackageSDKDataSource represents a Terraform Plugin SDK data source
// implemented by a service package.
type ServicePackageSDKDataSource struct {
	Factory  func() *schema.Resource
	TypeName string
	Name     string
<<<<<<< HEAD
	Tags     *ServicePackageResourceTags
	Region   *ServicePackageResourceRegion
=======
	Tags     unique.Handle[ServicePackageResourceTags]
>>>>>>> 45438b17
}

// ServicePackageSDKResource represents a Terraform Plugin SDK resource
// implemented by a service package.
type ServicePackageSDKResource struct {
	Factory  func() *schema.Resource
	TypeName string
	Name     string
<<<<<<< HEAD
	Tags     *ServicePackageResourceTags
	Region   *ServicePackageResourceRegion
=======
	Tags     unique.Handle[ServicePackageResourceTags]
>>>>>>> 45438b17
}<|MERGE_RESOLUTION|>--- conflicted
+++ resolved
@@ -41,12 +41,8 @@
 	Factory  func(context.Context) (datasource.DataSourceWithConfigure, error)
 	TypeName string
 	Name     string
-<<<<<<< HEAD
-	Tags     *ServicePackageResourceTags
+	Tags     unique.Handle[ServicePackageResourceTags]
 	Region   *ServicePackageResourceRegion
-=======
-	Tags     unique.Handle[ServicePackageResourceTags]
->>>>>>> 45438b17
 }
 
 // ServicePackageFrameworkResource represents a Terraform Plugin Framework resource
@@ -55,12 +51,8 @@
 	Factory  func(context.Context) (resource.ResourceWithConfigure, error)
 	TypeName string
 	Name     string
-<<<<<<< HEAD
-	Tags     *ServicePackageResourceTags
+	Tags     unique.Handle[ServicePackageResourceTags]
 	Region   *ServicePackageResourceRegion
-=======
-	Tags     unique.Handle[ServicePackageResourceTags]
->>>>>>> 45438b17
 }
 
 // ServicePackageSDKDataSource represents a Terraform Plugin SDK data source
@@ -69,12 +61,8 @@
 	Factory  func() *schema.Resource
 	TypeName string
 	Name     string
-<<<<<<< HEAD
-	Tags     *ServicePackageResourceTags
+	Tags     unique.Handle[ServicePackageResourceTags]
 	Region   *ServicePackageResourceRegion
-=======
-	Tags     unique.Handle[ServicePackageResourceTags]
->>>>>>> 45438b17
 }
 
 // ServicePackageSDKResource represents a Terraform Plugin SDK resource
@@ -83,10 +71,6 @@
 	Factory  func() *schema.Resource
 	TypeName string
 	Name     string
-<<<<<<< HEAD
-	Tags     *ServicePackageResourceTags
+	Tags     unique.Handle[ServicePackageResourceTags]
 	Region   *ServicePackageResourceRegion
-=======
-	Tags     unique.Handle[ServicePackageResourceTags]
->>>>>>> 45438b17
 }
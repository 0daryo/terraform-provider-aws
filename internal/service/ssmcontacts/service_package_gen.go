--- conflicted
+++ resolved
@@ -24,19 +24,11 @@
 			Name:     "Rotation",
 			Tags: unique.Make(inttypes.ServicePackageResourceTags{
 				IdentifierAttribute: names.AttrARN,
-<<<<<<< HEAD
-			},
-			Region: &itypes.ServicePackageResourceRegion{
-				IsGlobal:                      false,
+			}),
+			Region: unique.Make(inttypes.ServicePackageResourceRegion{
 				IsOverrideEnabled:             true,
 				IsValidateOverrideInPartition: true,
-			},
-=======
 			}),
-			Region: unique.Make(inttypes.ServicePackageResourceRegion{
-				IsOverrideEnabled: false,
-			}),
->>>>>>> f69f8d8f
 		},
 	}
 }
@@ -49,19 +41,11 @@
 			Name:     "Rotation",
 			Tags: unique.Make(inttypes.ServicePackageResourceTags{
 				IdentifierAttribute: names.AttrARN,
-<<<<<<< HEAD
-			},
-			Region: &itypes.ServicePackageResourceRegion{
-				IsGlobal:                      false,
+			}),
+			Region: unique.Make(inttypes.ServicePackageResourceRegion{
 				IsOverrideEnabled:             true,
 				IsValidateOverrideInPartition: true,
-			},
-=======
 			}),
-			Region: unique.Make(inttypes.ServicePackageResourceRegion{
-				IsOverrideEnabled: false,
-			}),
->>>>>>> f69f8d8f
 		},
 	}
 }

// Copyright (c) HashiCorp, Inc.
// SPDX-License-Identifier: MPL-2.0

package appconfig

import (
	"context"

	"github.com/YakDriver/regexache"
	"github.com/aws/aws-sdk-go-v2/aws"
	awstypes "github.com/aws/aws-sdk-go-v2/service/appconfig/types"
	"github.com/hashicorp/terraform-plugin-sdk/v2/diag"
	"github.com/hashicorp/terraform-plugin-sdk/v2/helper/schema"
	"github.com/hashicorp/terraform-plugin-sdk/v2/helper/validation"
	"github.com/hashicorp/terraform-provider-aws/internal/conns"
	"github.com/hashicorp/terraform-provider-aws/internal/errs/sdkdiag"
	tftags "github.com/hashicorp/terraform-provider-aws/internal/tags"
	"github.com/hashicorp/terraform-provider-aws/names"
)

// @SDKDataSource("aws_appconfig_environment", name="Environment")
// @Tags(identifierAttribute="arn")
func dataSourceEnvironment() *schema.Resource {
	return &schema.Resource{
		ReadWithoutTimeout: dataSourceEnvironmentRead,

		Schema: map[string]*schema.Schema{
			names.AttrApplicationID: {
				Type:         schema.TypeString,
				Required:     true,
				ValidateFunc: validation.StringMatch(regexache.MustCompile(`[a-z\d]{4,7}`), ""),
			},
			names.AttrARN: {
				Type:     schema.TypeString,
				Computed: true,
			},
			names.AttrDescription: {
				Type:     schema.TypeString,
				Computed: true,
			},
			"environment_id": {
				Type:         schema.TypeString,
				Required:     true,
				ValidateFunc: validation.StringMatch(regexache.MustCompile(`[a-z\d]{4,7}`), ""),
			},
			"monitor": {
				Type:     schema.TypeSet,
				Computed: true,
				Elem: &schema.Resource{
					Schema: map[string]*schema.Schema{
						"alarm_arn": {
							Computed: true,
							Type:     schema.TypeString,
						},
						"alarm_role_arn": {
							Computed: true,
							Type:     schema.TypeString,
						},
					},
				},
			},
			names.AttrName: {
				Type:     schema.TypeString,
				Computed: true,
			},
			names.AttrState: {
				Type:     schema.TypeString,
				Computed: true,
			},
			names.AttrTags: tftags.TagsSchemaComputed(),
		},
	}
}

<<<<<<< HEAD
const (
	DSNameEnvironment = "Environment Data Source"
)

=======
>>>>>>> 56faa543
func dataSourceEnvironmentRead(ctx context.Context, d *schema.ResourceData, meta any) diag.Diagnostics {
	var diags diag.Diagnostics
	conn := meta.(*conns.AWSClient).AppConfigClient(ctx)

	applicationID := d.Get(names.AttrApplicationID).(string)
	environmentID := d.Get("environment_id").(string)
	id := environmentCreateResourceID(environmentID, applicationID)

	out, err := findEnvironmentByTwoPartKey(ctx, conn, applicationID, environmentID)

	if err != nil {
		return sdkdiag.AppendErrorf(diags, "reading AppConfig Environment (%s): %s", id, err)
	}

	d.SetId(id)
	d.Set(names.AttrApplicationID, applicationID)
	d.Set(names.AttrARN, environmentARN(ctx, meta.(*conns.AWSClient), applicationID, environmentID))
	d.Set(names.AttrDescription, out.Description)
	d.Set("environment_id", environmentID)
	if err := d.Set("monitor", flattenEnvironmentMonitors(out.Monitors)); err != nil {
		return sdkdiag.AppendErrorf(diags, "setting monitor: %s", err)
	}
	d.Set(names.AttrName, out.Name)
	d.Set(names.AttrState, out.State)

	return diags
}

<<<<<<< HEAD
func findEnvironmentByApplicationAndEnvironment(ctx context.Context, conn *appconfig.Client, appId string, envId string) (*appconfig.GetEnvironmentOutput, error) {
	input := appconfig.GetEnvironmentInput{
		ApplicationId: aws.String(appId),
		EnvironmentId: aws.String(envId),
	}
	res, err := conn.GetEnvironment(ctx, &input)

	if err != nil {
		return nil, err
	}

	return res, nil
}

=======
>>>>>>> 56faa543
func flattenEnvironmentMonitors(monitors []awstypes.Monitor) []any {
	if len(monitors) == 0 {
		return nil
	}

	var tfList []any

	for _, monitor := range monitors {
		tfList = append(tfList, flattenEnvironmentMonitor(monitor))
	}

	return tfList
}

func flattenEnvironmentMonitor(monitor awstypes.Monitor) map[string]any {
	tfMap := map[string]any{}

	if v := monitor.AlarmArn; v != nil {
		tfMap["alarm_arn"] = aws.ToString(v)
	}

	if v := monitor.AlarmRoleArn; v != nil {
		tfMap["alarm_role_arn"] = aws.ToString(v)
	}

	return tfMap
}<|MERGE_RESOLUTION|>--- conflicted
+++ resolved
@@ -72,13 +72,6 @@
 	}
 }
 
-<<<<<<< HEAD
-const (
-	DSNameEnvironment = "Environment Data Source"
-)
-
-=======
->>>>>>> 56faa543
 func dataSourceEnvironmentRead(ctx context.Context, d *schema.ResourceData, meta any) diag.Diagnostics {
 	var diags diag.Diagnostics
 	conn := meta.(*conns.AWSClient).AppConfigClient(ctx)
@@ -107,23 +100,6 @@
 	return diags
 }
 
-<<<<<<< HEAD
-func findEnvironmentByApplicationAndEnvironment(ctx context.Context, conn *appconfig.Client, appId string, envId string) (*appconfig.GetEnvironmentOutput, error) {
-	input := appconfig.GetEnvironmentInput{
-		ApplicationId: aws.String(appId),
-		EnvironmentId: aws.String(envId),
-	}
-	res, err := conn.GetEnvironment(ctx, &input)
-
-	if err != nil {
-		return nil, err
-	}
-
-	return res, nil
-}
-
-=======
->>>>>>> 56faa543
 func flattenEnvironmentMonitors(monitors []awstypes.Monitor) []any {
 	if len(monitors) == 0 {
 		return nil

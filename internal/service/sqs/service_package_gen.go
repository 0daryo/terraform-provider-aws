// Code generated by internal/generate/servicepackage/main.go; DO NOT EDIT.

package sqs

import (
	"context"
	"unique"

	"github.com/aws/aws-sdk-go-v2/aws"
	"github.com/aws/aws-sdk-go-v2/service/sqs"
	"github.com/hashicorp/terraform-plugin-log/tflog"
	"github.com/hashicorp/terraform-provider-aws/internal/conns"
	inttypes "github.com/hashicorp/terraform-provider-aws/internal/types"
	"github.com/hashicorp/terraform-provider-aws/names"
)

type servicePackage struct{}

func (p *servicePackage) FrameworkDataSources(ctx context.Context) []*inttypes.ServicePackageFrameworkDataSource {
	return []*inttypes.ServicePackageFrameworkDataSource{}
}

func (p *servicePackage) FrameworkResources(ctx context.Context) []*inttypes.ServicePackageFrameworkResource {
	return []*inttypes.ServicePackageFrameworkResource{}
}

func (p *servicePackage) SDKDataSources(ctx context.Context) []*inttypes.ServicePackageSDKDataSource {
	return []*inttypes.ServicePackageSDKDataSource{
		{
			Factory:  dataSourceQueue,
			TypeName: "aws_sqs_queue",
			Name:     "Queue",
<<<<<<< HEAD
			Tags: &inttypes.ServicePackageResourceTags{
				IdentifierAttribute: names.AttrURL,
			},
			Region: &inttypes.ServicePackageResourceRegion{
				IsGlobal:                      false,
				IsOverrideEnabled:             true,
				IsValidateOverrideInPartition: true,
			},
=======
			Tags: unique.Make(types.ServicePackageResourceTags{
				IdentifierAttribute: names.AttrURL,
			}),
>>>>>>> 45438b17
		},
		{
			Factory:  dataSourceQueues,
			TypeName: "aws_sqs_queues",
			Name:     "Queues",
			Region: &inttypes.ServicePackageResourceRegion{
				IsGlobal:                      false,
				IsOverrideEnabled:             true,
				IsValidateOverrideInPartition: true,
			},
		},
	}
}

func (p *servicePackage) SDKResources(ctx context.Context) []*inttypes.ServicePackageSDKResource {
	return []*inttypes.ServicePackageSDKResource{
		{
			Factory:  resourceQueue,
			TypeName: "aws_sqs_queue",
			Name:     "Queue",
<<<<<<< HEAD
			Tags: &inttypes.ServicePackageResourceTags{
				IdentifierAttribute: names.AttrID,
			},
			Region: &inttypes.ServicePackageResourceRegion{
				IsGlobal:                      false,
				IsOverrideEnabled:             true,
				IsValidateOverrideInPartition: true,
			},
=======
			Tags: unique.Make(types.ServicePackageResourceTags{
				IdentifierAttribute: names.AttrID,
			}),
>>>>>>> 45438b17
		},
		{
			Factory:  resourceQueuePolicy,
			TypeName: "aws_sqs_queue_policy",
			Name:     "Queue Policy",
			Region: &inttypes.ServicePackageResourceRegion{
				IsGlobal:                      false,
				IsOverrideEnabled:             true,
				IsValidateOverrideInPartition: true,
			},
		},
		{
			Factory:  resourceQueueRedriveAllowPolicy,
			TypeName: "aws_sqs_queue_redrive_allow_policy",
			Name:     "Queue Redrive Allow Policy",
			Region: &inttypes.ServicePackageResourceRegion{
				IsGlobal:                      false,
				IsOverrideEnabled:             true,
				IsValidateOverrideInPartition: true,
			},
		},
		{
			Factory:  resourceQueueRedrivePolicy,
			TypeName: "aws_sqs_queue_redrive_policy",
			Name:     "Queue Redrive Policy",
			Region: &inttypes.ServicePackageResourceRegion{
				IsGlobal:                      false,
				IsOverrideEnabled:             true,
				IsValidateOverrideInPartition: true,
			},
		},
	}
}

func (p *servicePackage) ServicePackageName() string {
	return names.SQS
}

// NewClient returns a new AWS SDK for Go v2 client for this service package's AWS API.
func (p *servicePackage) NewClient(ctx context.Context, config map[string]any) (*sqs.Client, error) {
	cfg := *(config["aws_sdkv2_config"].(*aws.Config))
	optFns := []func(*sqs.Options){
		sqs.WithEndpointResolverV2(newEndpointResolverV2()),
		withBaseEndpoint(config[names.AttrEndpoint].(string)),
		func(o *sqs.Options) {
			if region := config[names.AttrRegion].(string); o.Region != region {
				tflog.Info(ctx, "overriding provider-configured AWS API region", map[string]any{
					"service":         p.ServicePackageName(),
					"original_region": o.Region,
					"override_region": region,
				})
				o.Region = region
			}
		},
		withExtraOptions(ctx, p, config),
	}

	return sqs.NewFromConfig(cfg, optFns...), nil
}

// withExtraOptions returns a functional option that allows this service package to specify extra API client options.
// This option is always called after any generated options.
func withExtraOptions(ctx context.Context, sp conns.ServicePackage, config map[string]any) func(*sqs.Options) {
	if v, ok := sp.(interface {
		withExtraOptions(context.Context, map[string]any) []func(*sqs.Options)
	}); ok {
		optFns := v.withExtraOptions(ctx, config)

		return func(o *sqs.Options) {
			for _, optFn := range optFns {
				optFn(o)
			}
		}
	}

	return func(*sqs.Options) {}
}

func ServicePackage(ctx context.Context) conns.ServicePackage {
	return &servicePackage{}
}<|MERGE_RESOLUTION|>--- conflicted
+++ resolved
@@ -30,20 +30,14 @@
 			Factory:  dataSourceQueue,
 			TypeName: "aws_sqs_queue",
 			Name:     "Queue",
-<<<<<<< HEAD
-			Tags: &inttypes.ServicePackageResourceTags{
+			Tags: unique.Make(inttypes.ServicePackageResourceTags{
 				IdentifierAttribute: names.AttrURL,
-			},
+			}),
 			Region: &inttypes.ServicePackageResourceRegion{
 				IsGlobal:                      false,
 				IsOverrideEnabled:             true,
 				IsValidateOverrideInPartition: true,
 			},
-=======
-			Tags: unique.Make(types.ServicePackageResourceTags{
-				IdentifierAttribute: names.AttrURL,
-			}),
->>>>>>> 45438b17
 		},
 		{
 			Factory:  dataSourceQueues,
@@ -64,20 +58,14 @@
 			Factory:  resourceQueue,
 			TypeName: "aws_sqs_queue",
 			Name:     "Queue",
-<<<<<<< HEAD
-			Tags: &inttypes.ServicePackageResourceTags{
+			Tags: unique.Make(inttypes.ServicePackageResourceTags{
 				IdentifierAttribute: names.AttrID,
-			},
+			}),
 			Region: &inttypes.ServicePackageResourceRegion{
 				IsGlobal:                      false,
 				IsOverrideEnabled:             true,
 				IsValidateOverrideInPartition: true,
 			},
-=======
-			Tags: unique.Make(types.ServicePackageResourceTags{
-				IdentifierAttribute: names.AttrID,
-			}),
->>>>>>> 45438b17
 		},
 		{
 			Factory:  resourceQueuePolicy,

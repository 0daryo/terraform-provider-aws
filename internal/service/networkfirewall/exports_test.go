--- conflicted
+++ resolved
@@ -20,9 +20,5 @@
 	FindResourcePolicyByARN             = findResourcePolicyByARN
 	FindRuleGroupByARN                  = findRuleGroupByARN
 	FindTLSInspectionConfigurationByARN = findTLSInspectionConfigurationByARN
-<<<<<<< HEAD
-	FindVPCEndpointAssociationByID      = findVPCEndpointAssociationByID
-=======
 	FindVPCEndpointAssociationByARN     = findVPCEndpointAssociationByARN
->>>>>>> 0957c657
 )
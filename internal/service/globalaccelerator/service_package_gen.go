// Code generated by internal/generate/servicepackage/main.go; DO NOT EDIT.

package globalaccelerator

import (
	"context"
	"unique"

	"github.com/aws/aws-sdk-go-v2/aws"
	"github.com/aws/aws-sdk-go-v2/service/globalaccelerator"
	"github.com/hashicorp/aws-sdk-go-base/v2/endpoints"
	"github.com/hashicorp/terraform-plugin-log/tflog"
	"github.com/hashicorp/terraform-provider-aws/internal/conns"
	inttypes "github.com/hashicorp/terraform-provider-aws/internal/types"
	"github.com/hashicorp/terraform-provider-aws/names"
)

type servicePackage struct{}

func (p *servicePackage) FrameworkDataSources(ctx context.Context) []*inttypes.ServicePackageFrameworkDataSource {
	return []*inttypes.ServicePackageFrameworkDataSource{
		{
			Factory:  newAcceleratorDataSource,
			TypeName: "aws_globalaccelerator_accelerator",
			Name:     "Accelerator",
<<<<<<< HEAD
			Region: &itypes.ServicePackageResourceRegion{
				IsGlobal:                      true,
				IsOverrideEnabled:             true,
				IsValidateOverrideInPartition: true,
			},
=======
			Region: unique.Make(inttypes.ServicePackageResourceRegion{
				IsOverrideEnabled: false,
			}),
>>>>>>> f69f8d8f
		},
	}
}

func (p *servicePackage) FrameworkResources(ctx context.Context) []*inttypes.ServicePackageFrameworkResource {
	return []*inttypes.ServicePackageFrameworkResource{
		{
			Factory:  newCrossAccountAttachmentResource,
			TypeName: "aws_globalaccelerator_cross_account_attachment",
			Name:     "Cross-account Attachment",
			Tags: unique.Make(inttypes.ServicePackageResourceTags{
				IdentifierAttribute: names.AttrID,
<<<<<<< HEAD
			},
			Region: &itypes.ServicePackageResourceRegion{
				IsGlobal:                      true,
				IsOverrideEnabled:             true,
				IsValidateOverrideInPartition: true,
			},
=======
			}),
			Region: unique.Make(inttypes.ServicePackageResourceRegion{
				IsOverrideEnabled: false,
			}),
>>>>>>> f69f8d8f
		},
	}
}

func (p *servicePackage) SDKDataSources(ctx context.Context) []*inttypes.ServicePackageSDKDataSource {
	return []*inttypes.ServicePackageSDKDataSource{
		{
			Factory:  dataSourceCustomRoutingAccelerator,
			TypeName: "aws_globalaccelerator_custom_routing_accelerator",
			Name:     "Custom Routing Accelerator",
			Region: unique.Make(inttypes.ServicePackageResourceRegion{
				IsOverrideEnabled: false,
			}),
		},
	}
}

func (p *servicePackage) SDKResources(ctx context.Context) []*inttypes.ServicePackageSDKResource {
	return []*inttypes.ServicePackageSDKResource{
		{
			Factory:  resourceAccelerator,
			TypeName: "aws_globalaccelerator_accelerator",
			Name:     "Accelerator",
			Tags: unique.Make(inttypes.ServicePackageResourceTags{
				IdentifierAttribute: names.AttrID,
			}),
			Region: unique.Make(inttypes.ServicePackageResourceRegion{
				IsOverrideEnabled: false,
			}),
		},
		{
			Factory:  resourceCustomRoutingAccelerator,
			TypeName: "aws_globalaccelerator_custom_routing_accelerator",
			Name:     "Custom Routing Accelerator",
			Tags: unique.Make(inttypes.ServicePackageResourceTags{
				IdentifierAttribute: names.AttrID,
			}),
			Region: unique.Make(inttypes.ServicePackageResourceRegion{
				IsOverrideEnabled: false,
			}),
		},
		{
			Factory:  resourceCustomRoutingEndpointGroup,
			TypeName: "aws_globalaccelerator_custom_routing_endpoint_group",
			Name:     "Custom Routing Endpoint Group",
			Region: unique.Make(inttypes.ServicePackageResourceRegion{
				IsOverrideEnabled: false,
			}),
		},
		{
			Factory:  resourceCustomRoutingListener,
			TypeName: "aws_globalaccelerator_custom_routing_listener",
			Name:     "Custom Routing Listener",
			Region: unique.Make(inttypes.ServicePackageResourceRegion{
				IsOverrideEnabled: false,
			}),
		},
		{
			Factory:  resourceEndpointGroup,
			TypeName: "aws_globalaccelerator_endpoint_group",
			Name:     "Endpoint Group",
			Region: unique.Make(inttypes.ServicePackageResourceRegion{
				IsOverrideEnabled: false,
			}),
		},
		{
			Factory:  resourceListener,
			TypeName: "aws_globalaccelerator_listener",
			Name:     "Listener",
			Region: unique.Make(inttypes.ServicePackageResourceRegion{
				IsOverrideEnabled: false,
			}),
		},
	}
}

func (p *servicePackage) ServicePackageName() string {
	return names.GlobalAccelerator
}

// NewClient returns a new AWS SDK for Go v2 client for this service package's AWS API.
func (p *servicePackage) NewClient(ctx context.Context, config map[string]any) (*globalaccelerator.Client, error) {
	cfg := *(config["aws_sdkv2_config"].(*aws.Config))
	optFns := []func(*globalaccelerator.Options){
		globalaccelerator.WithEndpointResolverV2(newEndpointResolverV2()),
		withBaseEndpoint(config[names.AttrEndpoint].(string)),
		func(o *globalaccelerator.Options) {
			if region := config[names.AttrRegion].(string); o.Region != region {
				tflog.Info(ctx, "overriding provider-configured AWS API region", map[string]any{
					"service":         p.ServicePackageName(),
					"original_region": o.Region,
					"override_region": region,
				})
				o.Region = region
			}
		},
		func(o *globalaccelerator.Options) {
			switch partition := config["partition"].(string); partition {
			case endpoints.AwsPartitionID:
				if region := endpoints.UsWest2RegionID; o.Region != region {
					tflog.Info(ctx, "overriding effective AWS API region", map[string]any{
						"service":         p.ServicePackageName(),
						"original_region": o.Region,
						"override_region": region,
					})
					o.Region = region
				}
			}
		},
		withExtraOptions(ctx, p, config),
	}

	return globalaccelerator.NewFromConfig(cfg, optFns...), nil
}

// withExtraOptions returns a functional option that allows this service package to specify extra API client options.
// This option is always called after any generated options.
func withExtraOptions(ctx context.Context, sp conns.ServicePackage, config map[string]any) func(*globalaccelerator.Options) {
	if v, ok := sp.(interface {
		withExtraOptions(context.Context, map[string]any) []func(*globalaccelerator.Options)
	}); ok {
		optFns := v.withExtraOptions(ctx, config)

		return func(o *globalaccelerator.Options) {
			for _, optFn := range optFns {
				optFn(o)
			}
		}
	}

	return func(*globalaccelerator.Options) {}
}

func ServicePackage(ctx context.Context) conns.ServicePackage {
	return &servicePackage{}
}<|MERGE_RESOLUTION|>--- conflicted
+++ resolved
@@ -23,17 +23,9 @@
 			Factory:  newAcceleratorDataSource,
 			TypeName: "aws_globalaccelerator_accelerator",
 			Name:     "Accelerator",
-<<<<<<< HEAD
-			Region: &itypes.ServicePackageResourceRegion{
-				IsGlobal:                      true,
-				IsOverrideEnabled:             true,
-				IsValidateOverrideInPartition: true,
-			},
-=======
 			Region: unique.Make(inttypes.ServicePackageResourceRegion{
 				IsOverrideEnabled: false,
 			}),
->>>>>>> f69f8d8f
 		},
 	}
 }
@@ -46,19 +38,10 @@
 			Name:     "Cross-account Attachment",
 			Tags: unique.Make(inttypes.ServicePackageResourceTags{
 				IdentifierAttribute: names.AttrID,
-<<<<<<< HEAD
-			},
-			Region: &itypes.ServicePackageResourceRegion{
-				IsGlobal:                      true,
-				IsOverrideEnabled:             true,
-				IsValidateOverrideInPartition: true,
-			},
-=======
 			}),
 			Region: unique.Make(inttypes.ServicePackageResourceRegion{
 				IsOverrideEnabled: false,
 			}),
->>>>>>> f69f8d8f
 		},
 	}
 }

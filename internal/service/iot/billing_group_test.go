// Copyright (c) HashiCorp, Inc.
// SPDX-License-Identifier: MPL-2.0

package iot_test

import (
	"context"
	"fmt"
	"testing"

	"github.com/YakDriver/regexache"
	sdkacctest "github.com/hashicorp/terraform-plugin-testing/helper/acctest"
	"github.com/hashicorp/terraform-plugin-testing/helper/resource"
	"github.com/hashicorp/terraform-plugin-testing/terraform"
	"github.com/hashicorp/terraform-provider-aws/internal/acctest"
	"github.com/hashicorp/terraform-provider-aws/internal/conns"
	tfiot "github.com/hashicorp/terraform-provider-aws/internal/service/iot"
	"github.com/hashicorp/terraform-provider-aws/internal/tfresource"
	"github.com/hashicorp/terraform-provider-aws/names"
)

func TestAccIoTBillingGroup_basic(t *testing.T) {
	ctx := acctest.Context(t)
	rName := sdkacctest.RandomWithPrefix(acctest.ResourcePrefix)
	resourceName := "aws_iot_billing_group.test"

	resource.ParallelTest(t, resource.TestCase{
		PreCheck:                 func() { acctest.PreCheck(ctx, t) },
		ErrorCheck:               acctest.ErrorCheck(t, names.IoTServiceID),
		ProtoV5ProviderFactories: acctest.ProtoV5ProviderFactories,
		CheckDestroy:             testAccCheckBillingGroupDestroy(ctx),
		Steps: []resource.TestStep{
			{
				Config: testAccBillingGroupConfig_basic(rName),
				Check: resource.ComposeAggregateTestCheckFunc(
					testAccCheckBillingGroupExists(ctx, resourceName),
					acctest.MatchResourceAttrRegionalARN(resourceName, names.AttrARN, "iot", regexache.MustCompile(fmt.Sprintf("billinggroup/%s$", rName))),
					resource.TestCheckResourceAttr(resourceName, "metadata.#", acctest.Ct1),
					resource.TestCheckResourceAttrSet(resourceName, "metadata.0.creation_date"),
					resource.TestCheckResourceAttr(resourceName, names.AttrName, rName),
					resource.TestCheckResourceAttr(resourceName, "properties.#", acctest.Ct0),
					resource.TestCheckResourceAttr(resourceName, acctest.CtTagsPercent, acctest.Ct0),
					resource.TestCheckResourceAttr(resourceName, names.AttrVersion, acctest.Ct1),
				),
			},
			{
				ResourceName:      resourceName,
				ImportState:       true,
				ImportStateVerify: true,
			},
		},
	})
}

func TestAccIoTBillingGroup_disappears(t *testing.T) {
	ctx := acctest.Context(t)
	rName := sdkacctest.RandomWithPrefix(acctest.ResourcePrefix)
	resourceName := "aws_iot_billing_group.test"

	resource.ParallelTest(t, resource.TestCase{
		PreCheck:                 func() { acctest.PreCheck(ctx, t) },
		ErrorCheck:               acctest.ErrorCheck(t, names.IoTServiceID),
		ProtoV5ProviderFactories: acctest.ProtoV5ProviderFactories,
		CheckDestroy:             testAccCheckBillingGroupDestroy(ctx),
		Steps: []resource.TestStep{
			{
				Config: testAccBillingGroupConfig_basic(rName),
				Check: resource.ComposeTestCheckFunc(
					testAccCheckBillingGroupExists(ctx, resourceName),
					acctest.CheckResourceDisappears(ctx, acctest.Provider, tfiot.ResourceBillingGroup(), resourceName),
				),
				ExpectNonEmptyPlan: true,
			},
		},
	})
}

func TestAccIoTBillingGroup_tags(t *testing.T) {
	ctx := acctest.Context(t)
	rName := sdkacctest.RandomWithPrefix(acctest.ResourcePrefix)
	resourceName := "aws_iot_billing_group.test"

	resource.ParallelTest(t, resource.TestCase{
		PreCheck:                 func() { acctest.PreCheck(ctx, t) },
		ErrorCheck:               acctest.ErrorCheck(t, names.IoTServiceID),
		ProtoV5ProviderFactories: acctest.ProtoV5ProviderFactories,
		CheckDestroy:             testAccCheckBillingGroupDestroy(ctx),
		Steps: []resource.TestStep{
			{
				Config: testAccBillingGroupConfig_tags1(rName, acctest.CtKey1, acctest.CtValue1),
				Check: resource.ComposeTestCheckFunc(
<<<<<<< HEAD
					testAccCheckBillingGroupExists(ctx, resourceName),
					resource.TestCheckResourceAttr(resourceName, acctest.CtTagsPercent, acctest.CtOne),
=======
					testAccCheckBillingGroupExists(ctx, resourceName, &v),
					resource.TestCheckResourceAttr(resourceName, acctest.CtTagsPercent, acctest.Ct1),
>>>>>>> 0ac4ed57
					resource.TestCheckResourceAttr(resourceName, acctest.CtTagsKey1, acctest.CtValue1),
				),
			},
			{
				ResourceName:      resourceName,
				ImportState:       true,
				ImportStateVerify: true,
			},
			{
				Config: testAccBillingGroupConfig_tags2(rName, acctest.CtKey1, acctest.CtValue1Updated, acctest.CtKey2, acctest.CtValue2),
				Check: resource.ComposeTestCheckFunc(
<<<<<<< HEAD
					testAccCheckBillingGroupExists(ctx, resourceName),
					resource.TestCheckResourceAttr(resourceName, acctest.CtTagsPercent, acctest.CtTwo),
=======
					testAccCheckBillingGroupExists(ctx, resourceName, &v),
					resource.TestCheckResourceAttr(resourceName, acctest.CtTagsPercent, acctest.Ct2),
>>>>>>> 0ac4ed57
					resource.TestCheckResourceAttr(resourceName, acctest.CtTagsKey1, acctest.CtValue1Updated),
					resource.TestCheckResourceAttr(resourceName, acctest.CtTagsKey2, acctest.CtValue2),
				),
			},
			{
				Config: testAccBillingGroupConfig_tags1(rName, acctest.CtKey2, acctest.CtValue2),
				Check: resource.ComposeTestCheckFunc(
<<<<<<< HEAD
					testAccCheckBillingGroupExists(ctx, resourceName),
					resource.TestCheckResourceAttr(resourceName, acctest.CtTagsPercent, acctest.CtOne),
=======
					testAccCheckBillingGroupExists(ctx, resourceName, &v),
					resource.TestCheckResourceAttr(resourceName, acctest.CtTagsPercent, acctest.Ct1),
>>>>>>> 0ac4ed57
					resource.TestCheckResourceAttr(resourceName, acctest.CtTagsKey2, acctest.CtValue2),
				),
			},
		},
	})
}

func TestAccIoTBillingGroup_properties(t *testing.T) {
	ctx := acctest.Context(t)
	rName := sdkacctest.RandomWithPrefix(acctest.ResourcePrefix)
	resourceName := "aws_iot_billing_group.test"

	resource.ParallelTest(t, resource.TestCase{
		PreCheck:                 func() { acctest.PreCheck(ctx, t) },
		ErrorCheck:               acctest.ErrorCheck(t, names.IoTServiceID),
		ProtoV5ProviderFactories: acctest.ProtoV5ProviderFactories,
		CheckDestroy:             testAccCheckBillingGroupDestroy(ctx),
		Steps: []resource.TestStep{
			{
				Config: testAccBillingGroupConfig_properties(rName),
				Check: resource.ComposeTestCheckFunc(
<<<<<<< HEAD
					testAccCheckBillingGroupExists(ctx, resourceName),
					resource.TestCheckResourceAttr(resourceName, "properties.#", acctest.CtOne),
=======
					testAccCheckBillingGroupExists(ctx, resourceName, &v),
					resource.TestCheckResourceAttr(resourceName, "properties.#", acctest.Ct1),
>>>>>>> 0ac4ed57
					resource.TestCheckResourceAttr(resourceName, "properties.0.description", "test description 1"),
					resource.TestCheckResourceAttr(resourceName, names.AttrVersion, acctest.Ct1),
				),
			},
			{
				ResourceName:      resourceName,
				ImportState:       true,
				ImportStateVerify: true,
			},
			{
				Config: testAccBillingGroupConfig_propertiesUpdated(rName),
				Check: resource.ComposeTestCheckFunc(
<<<<<<< HEAD
					testAccCheckBillingGroupExists(ctx, resourceName),
					resource.TestCheckResourceAttr(resourceName, "properties.#", acctest.CtOne),
=======
					testAccCheckBillingGroupExists(ctx, resourceName, &v),
					resource.TestCheckResourceAttr(resourceName, "properties.#", acctest.Ct1),
>>>>>>> 0ac4ed57
					resource.TestCheckResourceAttr(resourceName, "properties.0.description", "test description 2"),
					resource.TestCheckResourceAttr(resourceName, names.AttrVersion, acctest.Ct2),
				),
			},
		},
	})
}

func testAccCheckBillingGroupExists(ctx context.Context, n string) resource.TestCheckFunc {
	return func(s *terraform.State) error {
		rs, ok := s.RootModule().Resources[n]
		if !ok {
			return fmt.Errorf("Not found: %s", n)
		}

		conn := acctest.Provider.Meta().(*conns.AWSClient).IoTClient(ctx)

		_, err := tfiot.FindBillingGroupByName(ctx, conn, rs.Primary.ID)

		return err
	}
}

func testAccCheckBillingGroupDestroy(ctx context.Context) resource.TestCheckFunc {
	return func(s *terraform.State) error {
		conn := acctest.Provider.Meta().(*conns.AWSClient).IoTClient(ctx)

		for _, rs := range s.RootModule().Resources {
			if rs.Type != "aws_iot_billing_group" {
				continue
			}

			_, err := tfiot.FindBillingGroupByName(ctx, conn, rs.Primary.ID)

			if tfresource.NotFound(err) {
				continue
			}

			if err != nil {
				return err
			}

			return fmt.Errorf("IoT Billing Group %s still exists", rs.Primary.ID)
		}

		return nil
	}
}

func testAccBillingGroupConfig_basic(rName string) string {
	return fmt.Sprintf(`
resource "aws_iot_billing_group" "test" {
  name = %[1]q
}
`, rName)
}

func testAccBillingGroupConfig_tags1(rName, tagKey1, tagValue1 string) string {
	return fmt.Sprintf(`
resource "aws_iot_billing_group" "test" {
  name = %[1]q

  tags = {
    %[2]q = %[3]q
  }
}
`, rName, tagKey1, tagValue1)
}

func testAccBillingGroupConfig_tags2(rName, tagKey1, tagValue1, tagKey2, tagValue2 string) string {
	return fmt.Sprintf(`
resource "aws_iot_billing_group" "test" {
  name = %[1]q

  tags = {
    %[2]q = %[3]q
    %[4]q = %[5]q
  }
}
`, rName, tagKey1, tagValue1, tagKey2, tagValue2)
}

func testAccBillingGroupConfig_properties(rName string) string {
	return fmt.Sprintf(`
resource "aws_iot_billing_group" "test" {
  name = %[1]q

  properties {
    description = "test description 1"
  }
}
`, rName)
}

func testAccBillingGroupConfig_propertiesUpdated(rName string) string {
	return fmt.Sprintf(`
resource "aws_iot_billing_group" "test" {
  name = %[1]q

  properties {
    description = "test description 2"
  }
}
`, rName)
}<|MERGE_RESOLUTION|>--- conflicted
+++ resolved
@@ -89,13 +89,8 @@
 			{
 				Config: testAccBillingGroupConfig_tags1(rName, acctest.CtKey1, acctest.CtValue1),
 				Check: resource.ComposeTestCheckFunc(
-<<<<<<< HEAD
-					testAccCheckBillingGroupExists(ctx, resourceName),
-					resource.TestCheckResourceAttr(resourceName, acctest.CtTagsPercent, acctest.CtOne),
-=======
-					testAccCheckBillingGroupExists(ctx, resourceName, &v),
+					testAccCheckBillingGroupExists(ctx, resourceName),
 					resource.TestCheckResourceAttr(resourceName, acctest.CtTagsPercent, acctest.Ct1),
->>>>>>> 0ac4ed57
 					resource.TestCheckResourceAttr(resourceName, acctest.CtTagsKey1, acctest.CtValue1),
 				),
 			},
@@ -107,13 +102,8 @@
 			{
 				Config: testAccBillingGroupConfig_tags2(rName, acctest.CtKey1, acctest.CtValue1Updated, acctest.CtKey2, acctest.CtValue2),
 				Check: resource.ComposeTestCheckFunc(
-<<<<<<< HEAD
-					testAccCheckBillingGroupExists(ctx, resourceName),
-					resource.TestCheckResourceAttr(resourceName, acctest.CtTagsPercent, acctest.CtTwo),
-=======
-					testAccCheckBillingGroupExists(ctx, resourceName, &v),
+					testAccCheckBillingGroupExists(ctx, resourceName),
 					resource.TestCheckResourceAttr(resourceName, acctest.CtTagsPercent, acctest.Ct2),
->>>>>>> 0ac4ed57
 					resource.TestCheckResourceAttr(resourceName, acctest.CtTagsKey1, acctest.CtValue1Updated),
 					resource.TestCheckResourceAttr(resourceName, acctest.CtTagsKey2, acctest.CtValue2),
 				),
@@ -121,13 +111,8 @@
 			{
 				Config: testAccBillingGroupConfig_tags1(rName, acctest.CtKey2, acctest.CtValue2),
 				Check: resource.ComposeTestCheckFunc(
-<<<<<<< HEAD
-					testAccCheckBillingGroupExists(ctx, resourceName),
-					resource.TestCheckResourceAttr(resourceName, acctest.CtTagsPercent, acctest.CtOne),
-=======
-					testAccCheckBillingGroupExists(ctx, resourceName, &v),
+					testAccCheckBillingGroupExists(ctx, resourceName),
 					resource.TestCheckResourceAttr(resourceName, acctest.CtTagsPercent, acctest.Ct1),
->>>>>>> 0ac4ed57
 					resource.TestCheckResourceAttr(resourceName, acctest.CtTagsKey2, acctest.CtValue2),
 				),
 			},
@@ -149,13 +134,8 @@
 			{
 				Config: testAccBillingGroupConfig_properties(rName),
 				Check: resource.ComposeTestCheckFunc(
-<<<<<<< HEAD
-					testAccCheckBillingGroupExists(ctx, resourceName),
-					resource.TestCheckResourceAttr(resourceName, "properties.#", acctest.CtOne),
-=======
-					testAccCheckBillingGroupExists(ctx, resourceName, &v),
+					testAccCheckBillingGroupExists(ctx, resourceName),
 					resource.TestCheckResourceAttr(resourceName, "properties.#", acctest.Ct1),
->>>>>>> 0ac4ed57
 					resource.TestCheckResourceAttr(resourceName, "properties.0.description", "test description 1"),
 					resource.TestCheckResourceAttr(resourceName, names.AttrVersion, acctest.Ct1),
 				),
@@ -168,13 +148,8 @@
 			{
 				Config: testAccBillingGroupConfig_propertiesUpdated(rName),
 				Check: resource.ComposeTestCheckFunc(
-<<<<<<< HEAD
-					testAccCheckBillingGroupExists(ctx, resourceName),
-					resource.TestCheckResourceAttr(resourceName, "properties.#", acctest.CtOne),
-=======
-					testAccCheckBillingGroupExists(ctx, resourceName, &v),
+					testAccCheckBillingGroupExists(ctx, resourceName),
 					resource.TestCheckResourceAttr(resourceName, "properties.#", acctest.Ct1),
->>>>>>> 0ac4ed57
 					resource.TestCheckResourceAttr(resourceName, "properties.0.description", "test description 2"),
 					resource.TestCheckResourceAttr(resourceName, names.AttrVersion, acctest.Ct2),
 				),

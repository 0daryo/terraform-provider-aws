--- conflicted
+++ resolved
@@ -12,7 +12,6 @@
 
 	"github.com/YakDriver/regexache"
 	"github.com/aws/aws-sdk-go-v2/aws"
-	"github.com/aws/aws-sdk-go-v2/aws/arn"
 	"github.com/aws/aws-sdk-go-v2/service/batch"
 	awstypes "github.com/aws/aws-sdk-go-v2/service/batch/types"
 	"github.com/hashicorp/go-cty/cty"
@@ -26,6 +25,7 @@
 	"github.com/hashicorp/terraform-provider-aws/internal/errs"
 	"github.com/hashicorp/terraform-provider-aws/internal/errs/sdkdiag"
 	"github.com/hashicorp/terraform-provider-aws/internal/flex"
+	"github.com/hashicorp/terraform-provider-aws/internal/provider/importer"
 	"github.com/hashicorp/terraform-provider-aws/internal/sdkv2"
 	tftags "github.com/hashicorp/terraform-provider-aws/internal/tags"
 	"github.com/hashicorp/terraform-provider-aws/internal/tfresource"
@@ -35,16 +35,10 @@
 // @SDKResource("aws_batch_job_definition", name="Job Definition")
 // @Tags(identifierAttribute="arn")
 // @ArnIdentity
-<<<<<<< HEAD
 // @MutableIdentity
+// @WrappedImport(false)
 // @ArnFormat("job-definition/{name}:{revision}")
 // @Testing(existsType="github.com/aws/aws-sdk-go-v2/service/batch/types;types.JobDefinition")
-=======
-// @ArnFormat("job-definition/{name}:{revision}")
-// @WrappedImport
-// @Testing(existsType="github.com/aws/aws-sdk-go-v2/service/batch/types;types.JobDefinition", importIgnore="deregister_on_new_revision")
->>>>>>> 009b0491
-// @Testing(idAttrDuplicates="arn")
 func resourceJobDefinition() *schema.Resource {
 	return &schema.Resource{
 		CreateWithoutTimeout: resourceJobDefinitionCreate,
@@ -52,40 +46,12 @@
 		UpdateWithoutTimeout: resourceJobDefinitionUpdate,
 		DeleteWithoutTimeout: resourceJobDefinitionDelete,
 
-<<<<<<< HEAD
+		// TODO: handle default values on Import
 		Importer: &schema.ResourceImporter{
-			StateContext: func(_ context.Context, rd *schema.ResourceData, _ any) ([]*schema.ResourceData, error) {
-				// Import-by-id case
-				if rd.Id() != "" {
-					rd.Set("deregister_on_new_revision", true)
-
-					return []*schema.ResourceData{rd}, nil
-				}
-
-				identity, err := rd.Identity()
-				if err != nil {
+			StateContext: func(ctx context.Context, rd *schema.ResourceData, _ any) ([]*schema.ResourceData, error) {
+				if err := importer.RegionalARN(ctx, rd, names.AttrARN); err != nil {
 					return nil, err
 				}
-
-				arnRaw, ok := identity.GetOk(names.AttrARN)
-				if !ok {
-					return nil, fmt.Errorf("identity attribute %q is required", names.AttrARN)
-				}
-
-				arnVal, ok := arnRaw.(string)
-				if !ok {
-					return nil, fmt.Errorf("identity attribute %q: expected string, got %T", names.AttrARN, arnRaw)
-				}
-
-				arnARN, err := arn.Parse(arnVal)
-				if err != nil {
-					return nil, fmt.Errorf("identity attribute %q: could not parse %q as ARN: %s", names.AttrARN, arnVal, err)
-				}
-
-				rd.Set(names.AttrRegion, arnARN.Region)
-
-				rd.Set(names.AttrARN, arnVal)
-				rd.SetId(arnVal)
 
 				rd.Set("deregister_on_new_revision", true)
 
@@ -93,8 +59,6 @@
 			},
 		},
 
-=======
->>>>>>> 009b0491
 		Schema: map[string]*schema.Schema{
 			names.AttrARN: {
 				Type:     schema.TypeString,

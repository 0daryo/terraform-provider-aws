// Copyright (c) HashiCorp, Inc.
// SPDX-License-Identifier: MPL-2.0

package cloudfront_test

import (
	"context"
	"fmt"
	"testing"

	"github.com/YakDriver/regexache"
	"github.com/aws/aws-sdk-go-v2/service/cloudfront"
	"github.com/hashicorp/terraform-plugin-sdk/v2/helper/id"
	"github.com/hashicorp/terraform-plugin-testing/helper/resource"
	"github.com/hashicorp/terraform-plugin-testing/terraform"
	"github.com/hashicorp/terraform-provider-aws/internal/acctest"
	"github.com/hashicorp/terraform-provider-aws/internal/conns"
	tfcloudfront "github.com/hashicorp/terraform-provider-aws/internal/service/cloudfront"
	"github.com/hashicorp/terraform-provider-aws/internal/tfresource"
	"github.com/hashicorp/terraform-provider-aws/names"
)

func TestAccCloudFrontOriginAccessIdentity_basic(t *testing.T) {
	ctx := acctest.Context(t)
	var origin cloudfront.GetCloudFrontOriginAccessIdentityOutput
	resourceName := "aws_cloudfront_origin_access_identity.test"

	resource.ParallelTest(t, resource.TestCase{
<<<<<<< HEAD
		PreCheck:                 func() { acctest.PreCheck(ctx, t); acctest.PreCheckPartitionHasService(t, names.CloudFront) },
=======
		PreCheck:                 func() { acctest.PreCheck(ctx, t); acctest.PreCheckPartitionHasService(t, names.CloudFrontEndpointID) },
>>>>>>> eb4056bb
		ErrorCheck:               acctest.ErrorCheck(t, names.CloudFrontServiceID),
		ProtoV5ProviderFactories: acctest.ProtoV5ProviderFactories,
		CheckDestroy:             testAccCheckOriginAccessIdentityDestroy(ctx),
		Steps: []resource.TestStep{
			{
				Config: testAccOriginAccessIdentityConfig_basic,
				Check: resource.ComposeTestCheckFunc(
					testAccCheckOriginAccessIdentityExists(ctx, resourceName, &origin),
					resource.TestCheckResourceAttr(resourceName, "comment", "some comment"),
					resource.TestMatchResourceAttr(resourceName, "caller_reference", regexache.MustCompile(fmt.Sprintf("^%s", id.UniqueIdPrefix))),
					resource.TestMatchResourceAttr(resourceName, "s3_canonical_user_id", regexache.MustCompile("^[0-9a-z]+")),
					resource.TestMatchResourceAttr(resourceName, "cloudfront_access_identity_path", regexache.MustCompile("^origin-access-identity/cloudfront/[0-9A-Z]+")),
					//lintignore:AWSAT001
					resource.TestMatchResourceAttr(resourceName, "iam_arn", regexache.MustCompile(fmt.Sprintf("^arn:%s:iam::cloudfront:user/CloudFront Origin Access Identity [0-9A-Z]+", acctest.Partition()))),
				),
			},
			{
				ResourceName:      resourceName,
				ImportState:       true,
				ImportStateVerify: true,
			},
		},
	})
}

func TestAccCloudFrontOriginAccessIdentity_noComment(t *testing.T) {
	ctx := acctest.Context(t)
	var origin cloudfront.GetCloudFrontOriginAccessIdentityOutput
	resourceName := "aws_cloudfront_origin_access_identity.test"

	resource.ParallelTest(t, resource.TestCase{
<<<<<<< HEAD
		PreCheck:                 func() { acctest.PreCheck(ctx, t); acctest.PreCheckPartitionHasService(t, names.CloudFront) },
=======
		PreCheck:                 func() { acctest.PreCheck(ctx, t); acctest.PreCheckPartitionHasService(t, names.CloudFrontEndpointID) },
>>>>>>> eb4056bb
		ErrorCheck:               acctest.ErrorCheck(t, names.CloudFrontServiceID),
		ProtoV5ProviderFactories: acctest.ProtoV5ProviderFactories,
		CheckDestroy:             testAccCheckOriginAccessIdentityDestroy(ctx),
		Steps: []resource.TestStep{
			{
				Config: testAccOriginAccessIdentityConfig_noComment,
				Check: resource.ComposeTestCheckFunc(
					testAccCheckOriginAccessIdentityExists(ctx, resourceName, &origin),
					resource.TestMatchResourceAttr(resourceName, "caller_reference", regexache.MustCompile(fmt.Sprintf("^%s", id.UniqueIdPrefix))),
					resource.TestMatchResourceAttr(resourceName, "s3_canonical_user_id", regexache.MustCompile("^[0-9a-z]+")),
					resource.TestMatchResourceAttr(resourceName, "cloudfront_access_identity_path", regexache.MustCompile("^origin-access-identity/cloudfront/[0-9A-Z]+")),
					//lintignore:AWSAT001
					resource.TestMatchResourceAttr(resourceName, "iam_arn", regexache.MustCompile(fmt.Sprintf("^arn:%s:iam::cloudfront:user/CloudFront Origin Access Identity [0-9A-Z]+", acctest.Partition()))),
				),
			},
			{
				ResourceName:      resourceName,
				ImportState:       true,
				ImportStateVerify: true,
			},
		},
	})
}

func TestAccCloudFrontOriginAccessIdentity_disappears(t *testing.T) {
	ctx := acctest.Context(t)
	var origin cloudfront.GetCloudFrontOriginAccessIdentityOutput
	resourceName := "aws_cloudfront_origin_access_identity.test"

	resource.ParallelTest(t, resource.TestCase{
<<<<<<< HEAD
		PreCheck:                 func() { acctest.PreCheck(ctx, t); acctest.PreCheckPartitionHasService(t, names.CloudFront) },
=======
		PreCheck:                 func() { acctest.PreCheck(ctx, t); acctest.PreCheckPartitionHasService(t, names.CloudFrontEndpointID) },
>>>>>>> eb4056bb
		ErrorCheck:               acctest.ErrorCheck(t, names.CloudFrontServiceID),
		ProtoV5ProviderFactories: acctest.ProtoV5ProviderFactories,
		CheckDestroy:             testAccCheckOriginAccessIdentityDestroy(ctx),
		Steps: []resource.TestStep{
			{
				Config: testAccOriginAccessIdentityConfig_basic,
				Check: resource.ComposeTestCheckFunc(
					testAccCheckOriginAccessIdentityExists(ctx, resourceName, &origin),
					acctest.CheckResourceDisappears(ctx, acctest.Provider, tfcloudfront.ResourceOriginAccessIdentity(), resourceName),
				),
				ExpectNonEmptyPlan: true,
			},
		},
	})
}

func testAccCheckOriginAccessIdentityDestroy(ctx context.Context) resource.TestCheckFunc {
	return func(s *terraform.State) error {
		conn := acctest.Provider.Meta().(*conns.AWSClient).CloudFrontClient(ctx)

		for _, rs := range s.RootModule().Resources {
			if rs.Type != "aws_cloudfront_origin_access_identity" {
				continue
			}

			_, err := tfcloudfront.FindOriginAccessIdentityByID(ctx, conn, rs.Primary.ID)

			if tfresource.NotFound(err) {
				continue
			}

			if err != nil {
				return err
			}

			return fmt.Errorf("CloudFront Origin Access Identity %s still exists", rs.Primary.ID)
		}

		return nil
	}
}

func testAccCheckOriginAccessIdentityExists(ctx context.Context, n string, v *cloudfront.GetCloudFrontOriginAccessIdentityOutput) resource.TestCheckFunc {
	return func(s *terraform.State) error {
		rs, ok := s.RootModule().Resources[n]
		if !ok {
			return fmt.Errorf("Not found: %s", n)
		}

		conn := acctest.Provider.Meta().(*conns.AWSClient).CloudFrontClient(ctx)

		output, err := tfcloudfront.FindOriginAccessIdentityByID(ctx, conn, rs.Primary.ID)

		if err != nil {
			return err
		}

		*v = *output

		return nil
	}
}

const testAccOriginAccessIdentityConfig_basic = `
resource "aws_cloudfront_origin_access_identity" "test" {
  comment = "some comment"
}
`

const testAccOriginAccessIdentityConfig_noComment = `
resource "aws_cloudfront_origin_access_identity" "test" {}
`<|MERGE_RESOLUTION|>--- conflicted
+++ resolved
@@ -26,11 +26,7 @@
 	resourceName := "aws_cloudfront_origin_access_identity.test"
 
 	resource.ParallelTest(t, resource.TestCase{
-<<<<<<< HEAD
-		PreCheck:                 func() { acctest.PreCheck(ctx, t); acctest.PreCheckPartitionHasService(t, names.CloudFront) },
-=======
 		PreCheck:                 func() { acctest.PreCheck(ctx, t); acctest.PreCheckPartitionHasService(t, names.CloudFrontEndpointID) },
->>>>>>> eb4056bb
 		ErrorCheck:               acctest.ErrorCheck(t, names.CloudFrontServiceID),
 		ProtoV5ProviderFactories: acctest.ProtoV5ProviderFactories,
 		CheckDestroy:             testAccCheckOriginAccessIdentityDestroy(ctx),
@@ -62,11 +58,7 @@
 	resourceName := "aws_cloudfront_origin_access_identity.test"
 
 	resource.ParallelTest(t, resource.TestCase{
-<<<<<<< HEAD
-		PreCheck:                 func() { acctest.PreCheck(ctx, t); acctest.PreCheckPartitionHasService(t, names.CloudFront) },
-=======
 		PreCheck:                 func() { acctest.PreCheck(ctx, t); acctest.PreCheckPartitionHasService(t, names.CloudFrontEndpointID) },
->>>>>>> eb4056bb
 		ErrorCheck:               acctest.ErrorCheck(t, names.CloudFrontServiceID),
 		ProtoV5ProviderFactories: acctest.ProtoV5ProviderFactories,
 		CheckDestroy:             testAccCheckOriginAccessIdentityDestroy(ctx),
@@ -97,11 +89,7 @@
 	resourceName := "aws_cloudfront_origin_access_identity.test"
 
 	resource.ParallelTest(t, resource.TestCase{
-<<<<<<< HEAD
-		PreCheck:                 func() { acctest.PreCheck(ctx, t); acctest.PreCheckPartitionHasService(t, names.CloudFront) },
-=======
 		PreCheck:                 func() { acctest.PreCheck(ctx, t); acctest.PreCheckPartitionHasService(t, names.CloudFrontEndpointID) },
->>>>>>> eb4056bb
 		ErrorCheck:               acctest.ErrorCheck(t, names.CloudFrontServiceID),
 		ProtoV5ProviderFactories: acctest.ProtoV5ProviderFactories,
 		CheckDestroy:             testAccCheckOriginAccessIdentityDestroy(ctx),

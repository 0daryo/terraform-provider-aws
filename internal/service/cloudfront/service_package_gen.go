// Code generated by internal/generate/servicepackage/main.go; DO NOT EDIT.

package cloudfront

import (
	"context"
	"unique"

	"github.com/aws/aws-sdk-go-v2/aws"
	"github.com/aws/aws-sdk-go-v2/service/cloudfront"
	"github.com/hashicorp/terraform-plugin-log/tflog"
	"github.com/hashicorp/terraform-provider-aws/internal/conns"
	inttypes "github.com/hashicorp/terraform-provider-aws/internal/types"
	"github.com/hashicorp/terraform-provider-aws/names"
)

type servicePackage struct{}

func (p *servicePackage) FrameworkDataSources(ctx context.Context) []*inttypes.ServicePackageFrameworkDataSource {
	return []*inttypes.ServicePackageFrameworkDataSource{
		{
			Factory:  newDataSourceOriginAccessControl,
			TypeName: "aws_cloudfront_origin_access_control",
			Name:     "Origin Access Control",
			Region: &inttypes.ServicePackageResourceRegion{
				IsGlobal:          true,
				IsOverrideEnabled: false,
			},
		},
	}
}

func (p *servicePackage) FrameworkResources(ctx context.Context) []*inttypes.ServicePackageFrameworkResource {
	return []*inttypes.ServicePackageFrameworkResource{
		{
			Factory:  newContinuousDeploymentPolicyResource,
			TypeName: "aws_cloudfront_continuous_deployment_policy",
			Name:     "Continuous Deployment Policy",
			Region: &inttypes.ServicePackageResourceRegion{
				IsGlobal:          true,
				IsOverrideEnabled: false,
			},
		},
		{
			Factory:  newKeyValueStoreResource,
			TypeName: "aws_cloudfront_key_value_store",
			Name:     "Key Value Store",
			Region: &inttypes.ServicePackageResourceRegion{
				IsGlobal:          true,
				IsOverrideEnabled: false,
			},
		},
		{
			Factory:  newVPCOriginResource,
			TypeName: "aws_cloudfront_vpc_origin",
			Name:     "VPC Origin",
<<<<<<< HEAD
			Tags: &inttypes.ServicePackageResourceTags{
				IdentifierAttribute: names.AttrARN,
			},
			Region: &inttypes.ServicePackageResourceRegion{
				IsGlobal:          true,
				IsOverrideEnabled: false,
			},
=======
			Tags: unique.Make(types.ServicePackageResourceTags{
				IdentifierAttribute: names.AttrARN,
			}),
>>>>>>> 45438b17
		},
	}
}

func (p *servicePackage) SDKDataSources(ctx context.Context) []*inttypes.ServicePackageSDKDataSource {
	return []*inttypes.ServicePackageSDKDataSource{
		{
			Factory:  dataSourceCachePolicy,
			TypeName: "aws_cloudfront_cache_policy",
			Name:     "Cache Policy",
			Region: &inttypes.ServicePackageResourceRegion{
				IsGlobal:                      true,
				IsOverrideEnabled:             true,
				IsValidateOverrideInPartition: true,
			},
		},
		{
			Factory:  dataSourceDistribution,
			TypeName: "aws_cloudfront_distribution",
			Name:     "Distribution",
<<<<<<< HEAD
			Tags: &inttypes.ServicePackageResourceTags{
				IdentifierAttribute: names.AttrARN,
			},
			Region: &inttypes.ServicePackageResourceRegion{
				IsGlobal:                      true,
				IsOverrideEnabled:             true,
				IsValidateOverrideInPartition: true,
			},
=======
			Tags: unique.Make(types.ServicePackageResourceTags{
				IdentifierAttribute: names.AttrARN,
			}),
>>>>>>> 45438b17
		},
		{
			Factory:  dataSourceFunction,
			TypeName: "aws_cloudfront_function",
			Name:     "Function",
			Region: &inttypes.ServicePackageResourceRegion{
				IsGlobal:                      true,
				IsOverrideEnabled:             true,
				IsValidateOverrideInPartition: true,
			},
		},
		{
			Factory:  dataSourceLogDeliveryCanonicalUserID,
			TypeName: "aws_cloudfront_log_delivery_canonical_user_id",
			Name:     "Log Delivery Canonical User ID",
			Region: &inttypes.ServicePackageResourceRegion{
				IsGlobal:                      true,
				IsOverrideEnabled:             true,
				IsValidateOverrideInPartition: false,
			},
		},
		{
			Factory:  dataSourceOriginAccessIdentities,
			TypeName: "aws_cloudfront_origin_access_identities",
			Name:     "Origin Access Identities",
			Region: &inttypes.ServicePackageResourceRegion{
				IsGlobal:                      true,
				IsOverrideEnabled:             true,
				IsValidateOverrideInPartition: true,
			},
		},
		{
			Factory:  dataSourceOriginAccessIdentity,
			TypeName: "aws_cloudfront_origin_access_identity",
			Name:     "Origin Access Identity",
			Region: &inttypes.ServicePackageResourceRegion{
				IsGlobal:                      true,
				IsOverrideEnabled:             true,
				IsValidateOverrideInPartition: true,
			},
		},
		{
			Factory:  dataSourceOriginRequestPolicy,
			TypeName: "aws_cloudfront_origin_request_policy",
			Name:     "Origin Request Policy",
			Region: &inttypes.ServicePackageResourceRegion{
				IsGlobal:                      true,
				IsOverrideEnabled:             true,
				IsValidateOverrideInPartition: true,
			},
		},
		{
			Factory:  dataSourceRealtimeLogConfig,
			TypeName: "aws_cloudfront_realtime_log_config",
			Name:     "Real-time Log Config",
			Region: &inttypes.ServicePackageResourceRegion{
				IsGlobal:                      true,
				IsOverrideEnabled:             true,
				IsValidateOverrideInPartition: true,
			},
		},
		{
			Factory:  dataSourceResponseHeadersPolicy,
			TypeName: "aws_cloudfront_response_headers_policy",
			Name:     "Response Headers Policy",
			Region: &inttypes.ServicePackageResourceRegion{
				IsGlobal:                      true,
				IsOverrideEnabled:             true,
				IsValidateOverrideInPartition: true,
			},
		},
	}
}

func (p *servicePackage) SDKResources(ctx context.Context) []*inttypes.ServicePackageSDKResource {
	return []*inttypes.ServicePackageSDKResource{
		{
			Factory:  resourceCachePolicy,
			TypeName: "aws_cloudfront_cache_policy",
			Name:     "Cache Policy",
			Region: &inttypes.ServicePackageResourceRegion{
				IsGlobal:                      true,
				IsOverrideEnabled:             true,
				IsValidateOverrideInPartition: true,
			},
		},
		{
			Factory:  resourceDistribution,
			TypeName: "aws_cloudfront_distribution",
			Name:     "Distribution",
<<<<<<< HEAD
			Tags: &inttypes.ServicePackageResourceTags{
				IdentifierAttribute: names.AttrARN,
			},
			Region: &inttypes.ServicePackageResourceRegion{
				IsGlobal:                      true,
				IsOverrideEnabled:             true,
				IsValidateOverrideInPartition: true,
			},
=======
			Tags: unique.Make(types.ServicePackageResourceTags{
				IdentifierAttribute: names.AttrARN,
			}),
>>>>>>> 45438b17
		},
		{
			Factory:  resourceFieldLevelEncryptionConfig,
			TypeName: "aws_cloudfront_field_level_encryption_config",
			Name:     "Field-level Encryption Config",
			Region: &inttypes.ServicePackageResourceRegion{
				IsGlobal:                      true,
				IsOverrideEnabled:             true,
				IsValidateOverrideInPartition: true,
			},
		},
		{
			Factory:  resourceFieldLevelEncryptionProfile,
			TypeName: "aws_cloudfront_field_level_encryption_profile",
			Name:     "Field-level Encryption Profile",
			Region: &inttypes.ServicePackageResourceRegion{
				IsGlobal:                      true,
				IsOverrideEnabled:             true,
				IsValidateOverrideInPartition: true,
			},
		},
		{
			Factory:  resourceFunction,
			TypeName: "aws_cloudfront_function",
			Name:     "Function",
			Region: &inttypes.ServicePackageResourceRegion{
				IsGlobal:                      true,
				IsOverrideEnabled:             true,
				IsValidateOverrideInPartition: true,
			},
		},
		{
			Factory:  resourceKeyGroup,
			TypeName: "aws_cloudfront_key_group",
			Name:     "Key Group",
			Region: &inttypes.ServicePackageResourceRegion{
				IsGlobal:                      true,
				IsOverrideEnabled:             true,
				IsValidateOverrideInPartition: true,
			},
		},
		{
			Factory:  resourceMonitoringSubscription,
			TypeName: "aws_cloudfront_monitoring_subscription",
			Name:     "Monitoring Subscription",
			Region: &inttypes.ServicePackageResourceRegion{
				IsGlobal:                      true,
				IsOverrideEnabled:             true,
				IsValidateOverrideInPartition: true,
			},
		},
		{
			Factory:  resourceOriginAccessControl,
			TypeName: "aws_cloudfront_origin_access_control",
			Name:     "Origin Access Control",
			Region: &inttypes.ServicePackageResourceRegion{
				IsGlobal:                      true,
				IsOverrideEnabled:             true,
				IsValidateOverrideInPartition: true,
			},
		},
		{
			Factory:  resourceOriginAccessIdentity,
			TypeName: "aws_cloudfront_origin_access_identity",
			Name:     "Origin Access Identity",
			Region: &inttypes.ServicePackageResourceRegion{
				IsGlobal:                      true,
				IsOverrideEnabled:             true,
				IsValidateOverrideInPartition: true,
			},
		},
		{
			Factory:  resourceOriginRequestPolicy,
			TypeName: "aws_cloudfront_origin_request_policy",
			Name:     "Origin Request Policy",
			Region: &inttypes.ServicePackageResourceRegion{
				IsGlobal:                      true,
				IsOverrideEnabled:             true,
				IsValidateOverrideInPartition: true,
			},
		},
		{
			Factory:  resourcePublicKey,
			TypeName: "aws_cloudfront_public_key",
			Name:     "Public Key",
			Region: &inttypes.ServicePackageResourceRegion{
				IsGlobal:                      true,
				IsOverrideEnabled:             true,
				IsValidateOverrideInPartition: true,
			},
		},
		{
			Factory:  resourceRealtimeLogConfig,
			TypeName: "aws_cloudfront_realtime_log_config",
			Name:     "Real-time Log Config",
			Region: &inttypes.ServicePackageResourceRegion{
				IsGlobal:                      true,
				IsOverrideEnabled:             true,
				IsValidateOverrideInPartition: true,
			},
		},
		{
			Factory:  resourceResponseHeadersPolicy,
			TypeName: "aws_cloudfront_response_headers_policy",
			Name:     "Response Headers Policy",
			Region: &inttypes.ServicePackageResourceRegion{
				IsGlobal:                      true,
				IsOverrideEnabled:             true,
				IsValidateOverrideInPartition: true,
			},
		},
	}
}

func (p *servicePackage) ServicePackageName() string {
	return names.CloudFront
}

// NewClient returns a new AWS SDK for Go v2 client for this service package's AWS API.
func (p *servicePackage) NewClient(ctx context.Context, config map[string]any) (*cloudfront.Client, error) {
	cfg := *(config["aws_sdkv2_config"].(*aws.Config))
	optFns := []func(*cloudfront.Options){
		cloudfront.WithEndpointResolverV2(newEndpointResolverV2()),
		withBaseEndpoint(config[names.AttrEndpoint].(string)),
		func(o *cloudfront.Options) {
			if region := config[names.AttrRegion].(string); o.Region != region {
				tflog.Info(ctx, "overriding provider-configured AWS API region", map[string]any{
					"service":         p.ServicePackageName(),
					"original_region": o.Region,
					"override_region": region,
				})
				o.Region = region
			}
		},
		withExtraOptions(ctx, p, config),
	}

	return cloudfront.NewFromConfig(cfg, optFns...), nil
}

// withExtraOptions returns a functional option that allows this service package to specify extra API client options.
// This option is always called after any generated options.
func withExtraOptions(ctx context.Context, sp conns.ServicePackage, config map[string]any) func(*cloudfront.Options) {
	if v, ok := sp.(interface {
		withExtraOptions(context.Context, map[string]any) []func(*cloudfront.Options)
	}); ok {
		optFns := v.withExtraOptions(ctx, config)

		return func(o *cloudfront.Options) {
			for _, optFn := range optFns {
				optFn(o)
			}
		}
	}

	return func(*cloudfront.Options) {}
}

func ServicePackage(ctx context.Context) conns.ServicePackage {
	return &servicePackage{}
}<|MERGE_RESOLUTION|>--- conflicted
+++ resolved
@@ -54,19 +54,13 @@
 			Factory:  newVPCOriginResource,
 			TypeName: "aws_cloudfront_vpc_origin",
 			Name:     "VPC Origin",
-<<<<<<< HEAD
-			Tags: &inttypes.ServicePackageResourceTags{
+			Tags: unique.Make(inttypes.ServicePackageResourceTags{
 				IdentifierAttribute: names.AttrARN,
-			},
+			}),
 			Region: &inttypes.ServicePackageResourceRegion{
 				IsGlobal:          true,
 				IsOverrideEnabled: false,
 			},
-=======
-			Tags: unique.Make(types.ServicePackageResourceTags{
-				IdentifierAttribute: names.AttrARN,
-			}),
->>>>>>> 45438b17
 		},
 	}
 }
@@ -87,20 +81,14 @@
 			Factory:  dataSourceDistribution,
 			TypeName: "aws_cloudfront_distribution",
 			Name:     "Distribution",
-<<<<<<< HEAD
-			Tags: &inttypes.ServicePackageResourceTags{
-				IdentifierAttribute: names.AttrARN,
-			},
-			Region: &inttypes.ServicePackageResourceRegion{
-				IsGlobal:                      true,
-				IsOverrideEnabled:             true,
-				IsValidateOverrideInPartition: true,
-			},
-=======
-			Tags: unique.Make(types.ServicePackageResourceTags{
+			Tags: unique.Make(inttypes.ServicePackageResourceTags{
 				IdentifierAttribute: names.AttrARN,
 			}),
->>>>>>> 45438b17
+			Region: &inttypes.ServicePackageResourceRegion{
+				IsGlobal:                      true,
+				IsOverrideEnabled:             true,
+				IsValidateOverrideInPartition: true,
+			},
 		},
 		{
 			Factory:  dataSourceFunction,
@@ -191,20 +179,14 @@
 			Factory:  resourceDistribution,
 			TypeName: "aws_cloudfront_distribution",
 			Name:     "Distribution",
-<<<<<<< HEAD
-			Tags: &inttypes.ServicePackageResourceTags{
-				IdentifierAttribute: names.AttrARN,
-			},
-			Region: &inttypes.ServicePackageResourceRegion{
-				IsGlobal:                      true,
-				IsOverrideEnabled:             true,
-				IsValidateOverrideInPartition: true,
-			},
-=======
-			Tags: unique.Make(types.ServicePackageResourceTags{
+			Tags: unique.Make(inttypes.ServicePackageResourceTags{
 				IdentifierAttribute: names.AttrARN,
 			}),
->>>>>>> 45438b17
+			Region: &inttypes.ServicePackageResourceRegion{
+				IsGlobal:                      true,
+				IsOverrideEnabled:             true,
+				IsValidateOverrideInPartition: true,
+			},
 		},
 		{
 			Factory:  resourceFieldLevelEncryptionConfig,

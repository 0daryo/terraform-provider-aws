// Copyright (c) HashiCorp, Inc.
// SPDX-License-Identifier: MPL-2.0

package cloudfront

import (
	"context"
	"fmt"
	"time"

	"github.com/YakDriver/regexache"
	"github.com/aws/aws-sdk-go-v2/aws"
	"github.com/aws/aws-sdk-go-v2/service/cloudfront"
	awstypes "github.com/aws/aws-sdk-go-v2/service/cloudfront/types"
	"github.com/hashicorp/terraform-plugin-framework-timeouts/resource/timeouts"
	"github.com/hashicorp/terraform-plugin-framework-timetypes/timetypes"
	"github.com/hashicorp/terraform-plugin-framework-validators/stringvalidator"
	"github.com/hashicorp/terraform-plugin-framework/path"
	"github.com/hashicorp/terraform-plugin-framework/resource"
	"github.com/hashicorp/terraform-plugin-framework/resource/schema"
	"github.com/hashicorp/terraform-plugin-framework/resource/schema/planmodifier"
	"github.com/hashicorp/terraform-plugin-framework/resource/schema/stringplanmodifier"
	"github.com/hashicorp/terraform-plugin-framework/schema/validator"
	"github.com/hashicorp/terraform-plugin-framework/types"
	"github.com/hashicorp/terraform-plugin-sdk/v2/helper/retry"
	"github.com/hashicorp/terraform-provider-aws/internal/conns"
	"github.com/hashicorp/terraform-provider-aws/internal/errs"
	"github.com/hashicorp/terraform-provider-aws/internal/errs/fwdiag"
	"github.com/hashicorp/terraform-provider-aws/internal/framework"
	fwflex "github.com/hashicorp/terraform-provider-aws/internal/framework/flex"
	"github.com/hashicorp/terraform-provider-aws/internal/tfresource"
	"github.com/hashicorp/terraform-provider-aws/names"
)

// @FrameworkResource("aws_cloudfront_key_value_store", name="Key Value Store")
// @IdentityAttribute("name")
func newKeyValueStoreResource(context.Context) (resource.ResourceWithConfigure, error) {
	r := &keyValueStoreResource{}

	r.SetDefaultCreateTimeout(30 * time.Minute)

	return r, nil
}

type keyValueStoreResource struct {
<<<<<<< HEAD
	framework.ResourceWithConfigure
=======
	framework.ResourceWithModel[keyValueStoreResourceModel]
>>>>>>> ed7f2faa
	framework.WithTimeouts
}

func (r *keyValueStoreResource) Schema(ctx context.Context, request resource.SchemaRequest, response *resource.SchemaResponse) {
	response.Schema = schema.Schema{
		Attributes: map[string]schema.Attribute{
			names.AttrARN: framework.ARNAttributeComputedOnly(),
			names.AttrComment: schema.StringAttribute{
				Optional: true,
			},
			"etag": schema.StringAttribute{
				Computed: true,
			},
			names.AttrID: framework.IDAttribute(),
			"last_modified_time": schema.StringAttribute{
				CustomType: timetypes.RFC3339Type{},
				Computed:   true,
			},
			names.AttrName: schema.StringAttribute{
				Required: true,
				PlanModifiers: []planmodifier.String{
					stringplanmodifier.RequiresReplace(),
				},
				Validators: []validator.String{
					stringvalidator.LengthBetween(1, 64),
					stringvalidator.RegexMatches(
						regexache.MustCompile(`^[a-zA-Z0-9-_]{1,64}$`),
						"must contain only alphanumeric characters, hyphens, and underscores",
					),
				},
			},
		},
		Blocks: map[string]schema.Block{
			names.AttrTimeouts: timeouts.Block(ctx, timeouts.Opts{
				Create: true,
			}),
		},
	}
}

func (r *keyValueStoreResource) Create(ctx context.Context, request resource.CreateRequest, response *resource.CreateResponse) {
	var data keyValueStoreResourceModel
	response.Diagnostics.Append(request.Plan.Get(ctx, &data)...)
	if response.Diagnostics.HasError() {
		return
	}

	conn := r.Meta().CloudFrontClient(ctx)

	var input cloudfront.CreateKeyValueStoreInput
	response.Diagnostics.Append(fwflex.Expand(ctx, data, &input)...)
	if response.Diagnostics.HasError() {
		return
	}

	name := aws.ToString(input.Name)
	_, err := conn.CreateKeyValueStore(ctx, &input)

	if err != nil {
		response.Diagnostics.AddError(fmt.Sprintf("creating CloudFront Key Value Store (%s)", name), err.Error())

		return
	}

	outputDKVS, err := waitKeyValueStoreCreated(ctx, conn, name, r.CreateTimeout(ctx, data.Timeouts))

	if err != nil {
		response.Diagnostics.AddError(fmt.Sprintf("waiting for CloudFront Key Value Store (%s) create", name), err.Error())

		return
	}

	// Set values for unknowns after creation is complete.
	response.Diagnostics.Append(fwflex.Flatten(ctx, outputDKVS.KeyValueStore, &data)...)
	if response.Diagnostics.HasError() {
		return
	}

	data.ETag = fwflex.StringToFramework(ctx, outputDKVS.ETag)

	response.Diagnostics.Append(response.State.Set(ctx, &data)...)
}

func (r *keyValueStoreResource) Read(ctx context.Context, request resource.ReadRequest, response *resource.ReadResponse) {
	var data keyValueStoreResourceModel
	response.Diagnostics.Append(request.State.Get(ctx, &data)...)
	if response.Diagnostics.HasError() {
		return
	}

	conn := r.Meta().CloudFrontClient(ctx)

	output, err := findKeyValueStoreByName(ctx, conn, data.Name.ValueString())

	if tfresource.NotFound(err) {
		response.Diagnostics.Append(fwdiag.NewResourceNotFoundWarningDiagnostic(err))
		response.State.RemoveResource(ctx)

		return
	}

	if err != nil {
		response.Diagnostics.AddError(fmt.Sprintf("reading CloudFront Key Value Store (%s)", data.Name.ValueString()), err.Error())

		return
	}

	response.Diagnostics.Append(fwflex.Flatten(ctx, output.KeyValueStore, &data)...)
	if response.Diagnostics.HasError() {
		return
	}

	data.ETag = fwflex.StringToFramework(ctx, output.ETag)

	response.Diagnostics.Append(response.State.Set(ctx, &data)...)
}

func (r *keyValueStoreResource) Update(ctx context.Context, request resource.UpdateRequest, response *resource.UpdateResponse) {
	var old, new keyValueStoreResourceModel
	response.Diagnostics.Append(request.State.Get(ctx, &old)...)
	if response.Diagnostics.HasError() {
		return
	}
	response.Diagnostics.Append(request.Plan.Get(ctx, &new)...)
	if response.Diagnostics.HasError() {
		return
	}

	conn := r.Meta().CloudFrontClient(ctx)

	kvsARN := old.ARN.ValueString()

	// Updating changes the etag of the key value store.
	// Use a mutex serialize actions
	mutexKey := kvsARN
	conns.GlobalMutexKV.Lock(mutexKey)
	defer conns.GlobalMutexKV.Unlock(mutexKey)

	var input cloudfront.UpdateKeyValueStoreInput
	response.Diagnostics.Append(fwflex.Expand(ctx, new, &input)...)
	if response.Diagnostics.HasError() {
		return
	}

	input.IfMatch = fwflex.StringFromFramework(ctx, old.ETag)

	output, err := conn.UpdateKeyValueStore(ctx, &input)

	if err != nil {
		response.Diagnostics.AddError(fmt.Sprintf("updating CloudFront Key Value Store (%s)", new.Name.ValueString()), err.Error())

		return
	}

	response.Diagnostics.Append(fwflex.Flatten(ctx, output.KeyValueStore, &new)...)
	if response.Diagnostics.HasError() {
		return
	}

	new.ETag = fwflex.StringToFramework(ctx, output.ETag)

	response.Diagnostics.Append(response.State.Set(ctx, &new)...)
}

func (r *keyValueStoreResource) Delete(ctx context.Context, request resource.DeleteRequest, response *resource.DeleteResponse) {
	var data keyValueStoreResourceModel
	response.Diagnostics.Append(request.State.Get(ctx, &data)...)
	if response.Diagnostics.HasError() {
		return
	}

	conn := r.Meta().CloudFrontClient(ctx)

	kvsARN := data.ARN.ValueString()

	// Use a mutex serialize actions
	mutexKey := kvsARN
	conns.GlobalMutexKV.Lock(mutexKey)
	defer conns.GlobalMutexKV.Unlock(mutexKey)

	input := cloudfront.DeleteKeyValueStoreInput{
		IfMatch: fwflex.StringFromFramework(ctx, data.ETag),
		Name:    fwflex.StringFromFramework(ctx, data.Name),
	}

	_, err := conn.DeleteKeyValueStore(ctx, &input)

	if errs.IsA[*awstypes.EntityNotFound](err) {
		return
	}

	if err != nil {
		response.Diagnostics.AddError(fmt.Sprintf("deleting CloudFront Key Value Store (%s)", data.Name.ValueString()), err.Error())

		return
	}
}

func (r *keyValueStoreResource) ImportState(ctx context.Context, request resource.ImportStateRequest, response *resource.ImportStateResponse) {
	resource.ImportStatePassthroughID(ctx, path.Root(names.AttrName), request, response)
}

func findKeyValueStoreByName(ctx context.Context, conn *cloudfront.Client, name string) (*cloudfront.DescribeKeyValueStoreOutput, error) {
	input := cloudfront.DescribeKeyValueStoreInput{
		Name: aws.String(name),
	}

	output, err := conn.DescribeKeyValueStore(ctx, &input)

	if errs.IsA[*awstypes.EntityNotFound](err) {
		return nil, &retry.NotFoundError{
			LastError: err,
		}
	}

	if err != nil {
		return nil, err
	}

	if output == nil || output.KeyValueStore == nil {
		return nil, tfresource.NewEmptyResultError(input)
	}

	return output, nil
}

func statusKeyValueStore(ctx context.Context, conn *cloudfront.Client, name string) retry.StateRefreshFunc {
	return func() (any, string, error) {
		output, err := findKeyValueStoreByName(ctx, conn, name)

		if tfresource.NotFound(err) {
			return nil, "", nil
		}

		if err != nil {
			return nil, "", err
		}

		return output, aws.ToString(output.KeyValueStore.Status), nil
	}
}

func waitKeyValueStoreCreated(ctx context.Context, conn *cloudfront.Client, name string, timeout time.Duration) (*cloudfront.DescribeKeyValueStoreOutput, error) {
	stateConf := &retry.StateChangeConf{
		Pending: []string{keyValueStoreStatusProvisioning},
		Target:  []string{keyValueStoreStatusReady},
		Refresh: statusKeyValueStore(ctx, conn, name),
		Timeout: timeout,
	}

	outputRaw, err := stateConf.WaitForStateContext(ctx)

	if output, ok := outputRaw.(*cloudfront.DescribeKeyValueStoreOutput); ok {
		return output, err
	}

	return nil, err
}

type keyValueStoreResourceModel struct {
	ARN              types.String      `tfsdk:"arn"`
	Comment          types.String      `tfsdk:"comment"`
	ETag             types.String      `tfsdk:"etag"`
	ID               types.String      `tfsdk:"id"`
	LastModifiedTime timetypes.RFC3339 `tfsdk:"last_modified_time"`
	Name             types.String      `tfsdk:"name"`
	Timeouts         timeouts.Value    `tfsdk:"timeouts"`
<<<<<<< HEAD
}

func (data *keyValueStoreResourceModel) setID() {
	data.ID = data.Name
}

func (r *keyValueStoreResource) ImportState(ctx context.Context, request resource.ImportStateRequest, response *resource.ImportStateResponse) {
	// Import-by-id case
	if request.ID != "" {
		resource.ImportStatePassthroughID(ctx, path.Root(names.AttrName), request, response)
		response.Diagnostics.Append(response.State.SetAttribute(ctx, path.Root(names.AttrID), request.ID)...)
		return
	}

	if identity := request.Identity; identity != nil {
		var name string
		identity.GetAttribute(ctx, path.Root(names.AttrName), &name)

		response.Diagnostics.Append(response.State.SetAttribute(ctx, path.Root(names.AttrName), name)...)
		response.Diagnostics.Append(response.State.SetAttribute(ctx, path.Root(names.AttrID), name)...)
	}
=======
>>>>>>> ed7f2faa
}<|MERGE_RESOLUTION|>--- conflicted
+++ resolved
@@ -43,11 +43,7 @@
 }
 
 type keyValueStoreResource struct {
-<<<<<<< HEAD
-	framework.ResourceWithConfigure
-=======
 	framework.ResourceWithModel[keyValueStoreResourceModel]
->>>>>>> ed7f2faa
 	framework.WithTimeouts
 }
 
@@ -246,10 +242,6 @@
 	}
 }
 
-func (r *keyValueStoreResource) ImportState(ctx context.Context, request resource.ImportStateRequest, response *resource.ImportStateResponse) {
-	resource.ImportStatePassthroughID(ctx, path.Root(names.AttrName), request, response)
-}
-
 func findKeyValueStoreByName(ctx context.Context, conn *cloudfront.Client, name string) (*cloudfront.DescribeKeyValueStoreOutput, error) {
 	input := cloudfront.DescribeKeyValueStoreInput{
 		Name: aws.String(name),
@@ -315,11 +307,6 @@
 	LastModifiedTime timetypes.RFC3339 `tfsdk:"last_modified_time"`
 	Name             types.String      `tfsdk:"name"`
 	Timeouts         timeouts.Value    `tfsdk:"timeouts"`
-<<<<<<< HEAD
-}
-
-func (data *keyValueStoreResourceModel) setID() {
-	data.ID = data.Name
 }
 
 func (r *keyValueStoreResource) ImportState(ctx context.Context, request resource.ImportStateRequest, response *resource.ImportStateResponse) {
@@ -337,6 +324,4 @@
 		response.Diagnostics.Append(response.State.SetAttribute(ctx, path.Root(names.AttrName), name)...)
 		response.Diagnostics.Append(response.State.SetAttribute(ctx, path.Root(names.AttrID), name)...)
 	}
-=======
->>>>>>> ed7f2faa
 }
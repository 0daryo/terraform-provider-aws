// Code generated by internal/generate/servicepackage/main.go; DO NOT EDIT.

package servicecatalogappregistry

import (
	"context"
	"unique"

	"github.com/aws/aws-sdk-go-v2/aws"
	"github.com/aws/aws-sdk-go-v2/service/servicecatalogappregistry"
	"github.com/hashicorp/terraform-plugin-log/tflog"
	"github.com/hashicorp/terraform-provider-aws/internal/conns"
	inttypes "github.com/hashicorp/terraform-provider-aws/internal/types"
	"github.com/hashicorp/terraform-provider-aws/names"
)

type servicePackage struct{}

func (p *servicePackage) FrameworkDataSources(ctx context.Context) []*inttypes.ServicePackageFrameworkDataSource {
	return []*inttypes.ServicePackageFrameworkDataSource{
		{
			Factory:  newDataSourceApplication,
			TypeName: "aws_servicecatalogappregistry_application",
			Name:     "Application",
<<<<<<< HEAD
			Tags: &inttypes.ServicePackageResourceTags{
				IdentifierAttribute: names.AttrARN,
			},
			Region: &inttypes.ServicePackageResourceRegion{
				IsGlobal:          false,
				IsOverrideEnabled: false,
			},
=======
			Tags: unique.Make(types.ServicePackageResourceTags{
				IdentifierAttribute: names.AttrARN,
			}),
>>>>>>> 45438b17
		},
		{
			Factory:  newDataSourceAttributeGroup,
			TypeName: "aws_servicecatalogappregistry_attribute_group",
			Name:     "Attribute Group",
<<<<<<< HEAD
			Tags: &inttypes.ServicePackageResourceTags{
				IdentifierAttribute: names.AttrARN,
			},
			Region: &inttypes.ServicePackageResourceRegion{
				IsGlobal:          false,
				IsOverrideEnabled: false,
			},
=======
			Tags: unique.Make(types.ServicePackageResourceTags{
				IdentifierAttribute: names.AttrARN,
			}),
>>>>>>> 45438b17
		},
		{
			Factory:  newDataSourceAttributeGroupAssociations,
			TypeName: "aws_servicecatalogappregistry_attribute_group_associations",
			Name:     "Attribute Group Associations",
			Region: &inttypes.ServicePackageResourceRegion{
				IsGlobal:          false,
				IsOverrideEnabled: false,
			},
		},
	}
}

func (p *servicePackage) FrameworkResources(ctx context.Context) []*inttypes.ServicePackageFrameworkResource {
	return []*inttypes.ServicePackageFrameworkResource{
		{
			Factory:  newResourceApplication,
			TypeName: "aws_servicecatalogappregistry_application",
			Name:     "Application",
<<<<<<< HEAD
			Tags: &inttypes.ServicePackageResourceTags{
				IdentifierAttribute: names.AttrARN,
			},
			Region: &inttypes.ServicePackageResourceRegion{
				IsGlobal:          false,
				IsOverrideEnabled: false,
			},
=======
			Tags: unique.Make(types.ServicePackageResourceTags{
				IdentifierAttribute: names.AttrARN,
			}),
>>>>>>> 45438b17
		},
		{
			Factory:  newResourceAttributeGroup,
			TypeName: "aws_servicecatalogappregistry_attribute_group",
			Name:     "Attribute Group",
<<<<<<< HEAD
			Tags: &inttypes.ServicePackageResourceTags{
				IdentifierAttribute: names.AttrARN,
			},
			Region: &inttypes.ServicePackageResourceRegion{
				IsGlobal:          false,
				IsOverrideEnabled: false,
			},
=======
			Tags: unique.Make(types.ServicePackageResourceTags{
				IdentifierAttribute: names.AttrARN,
			}),
>>>>>>> 45438b17
		},
		{
			Factory:  newResourceAttributeGroupAssociation,
			TypeName: "aws_servicecatalogappregistry_attribute_group_association",
			Name:     "Attribute Group Association",
			Region: &inttypes.ServicePackageResourceRegion{
				IsGlobal:          false,
				IsOverrideEnabled: false,
			},
		},
	}
}

func (p *servicePackage) SDKDataSources(ctx context.Context) []*inttypes.ServicePackageSDKDataSource {
	return []*inttypes.ServicePackageSDKDataSource{}
}

func (p *servicePackage) SDKResources(ctx context.Context) []*inttypes.ServicePackageSDKResource {
	return []*inttypes.ServicePackageSDKResource{}
}

func (p *servicePackage) ServicePackageName() string {
	return names.ServiceCatalogAppRegistry
}

// NewClient returns a new AWS SDK for Go v2 client for this service package's AWS API.
func (p *servicePackage) NewClient(ctx context.Context, config map[string]any) (*servicecatalogappregistry.Client, error) {
	cfg := *(config["aws_sdkv2_config"].(*aws.Config))
	optFns := []func(*servicecatalogappregistry.Options){
		servicecatalogappregistry.WithEndpointResolverV2(newEndpointResolverV2()),
		withBaseEndpoint(config[names.AttrEndpoint].(string)),
		func(o *servicecatalogappregistry.Options) {
			if region := config[names.AttrRegion].(string); o.Region != region {
				tflog.Info(ctx, "overriding provider-configured AWS API region", map[string]any{
					"service":         p.ServicePackageName(),
					"original_region": o.Region,
					"override_region": region,
				})
				o.Region = region
			}
		},
		withExtraOptions(ctx, p, config),
	}

	return servicecatalogappregistry.NewFromConfig(cfg, optFns...), nil
}

// withExtraOptions returns a functional option that allows this service package to specify extra API client options.
// This option is always called after any generated options.
func withExtraOptions(ctx context.Context, sp conns.ServicePackage, config map[string]any) func(*servicecatalogappregistry.Options) {
	if v, ok := sp.(interface {
		withExtraOptions(context.Context, map[string]any) []func(*servicecatalogappregistry.Options)
	}); ok {
		optFns := v.withExtraOptions(ctx, config)

		return func(o *servicecatalogappregistry.Options) {
			for _, optFn := range optFns {
				optFn(o)
			}
		}
	}

	return func(*servicecatalogappregistry.Options) {}
}

func ServicePackage(ctx context.Context) conns.ServicePackage {
	return &servicePackage{}
}<|MERGE_RESOLUTION|>--- conflicted
+++ resolved
@@ -22,37 +22,25 @@
 			Factory:  newDataSourceApplication,
 			TypeName: "aws_servicecatalogappregistry_application",
 			Name:     "Application",
-<<<<<<< HEAD
-			Tags: &inttypes.ServicePackageResourceTags{
+			Tags: unique.Make(inttypes.ServicePackageResourceTags{
 				IdentifierAttribute: names.AttrARN,
-			},
+			}),
 			Region: &inttypes.ServicePackageResourceRegion{
 				IsGlobal:          false,
 				IsOverrideEnabled: false,
 			},
-=======
-			Tags: unique.Make(types.ServicePackageResourceTags{
-				IdentifierAttribute: names.AttrARN,
-			}),
->>>>>>> 45438b17
 		},
 		{
 			Factory:  newDataSourceAttributeGroup,
 			TypeName: "aws_servicecatalogappregistry_attribute_group",
 			Name:     "Attribute Group",
-<<<<<<< HEAD
-			Tags: &inttypes.ServicePackageResourceTags{
+			Tags: unique.Make(inttypes.ServicePackageResourceTags{
 				IdentifierAttribute: names.AttrARN,
-			},
+			}),
 			Region: &inttypes.ServicePackageResourceRegion{
 				IsGlobal:          false,
 				IsOverrideEnabled: false,
 			},
-=======
-			Tags: unique.Make(types.ServicePackageResourceTags{
-				IdentifierAttribute: names.AttrARN,
-			}),
->>>>>>> 45438b17
 		},
 		{
 			Factory:  newDataSourceAttributeGroupAssociations,
@@ -72,37 +60,25 @@
 			Factory:  newResourceApplication,
 			TypeName: "aws_servicecatalogappregistry_application",
 			Name:     "Application",
-<<<<<<< HEAD
-			Tags: &inttypes.ServicePackageResourceTags{
+			Tags: unique.Make(inttypes.ServicePackageResourceTags{
 				IdentifierAttribute: names.AttrARN,
-			},
+			}),
 			Region: &inttypes.ServicePackageResourceRegion{
 				IsGlobal:          false,
 				IsOverrideEnabled: false,
 			},
-=======
-			Tags: unique.Make(types.ServicePackageResourceTags{
-				IdentifierAttribute: names.AttrARN,
-			}),
->>>>>>> 45438b17
 		},
 		{
 			Factory:  newResourceAttributeGroup,
 			TypeName: "aws_servicecatalogappregistry_attribute_group",
 			Name:     "Attribute Group",
-<<<<<<< HEAD
-			Tags: &inttypes.ServicePackageResourceTags{
+			Tags: unique.Make(inttypes.ServicePackageResourceTags{
 				IdentifierAttribute: names.AttrARN,
-			},
+			}),
 			Region: &inttypes.ServicePackageResourceRegion{
 				IsGlobal:          false,
 				IsOverrideEnabled: false,
 			},
-=======
-			Tags: unique.Make(types.ServicePackageResourceTags{
-				IdentifierAttribute: names.AttrARN,
-			}),
->>>>>>> 45438b17
 		},
 		{
 			Factory:  newResourceAttributeGroupAssociation,

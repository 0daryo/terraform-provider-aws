// Code generated by internal/generate/servicepackage/main.go; DO NOT EDIT.

package medialive

import (
	"context"
	"unique"

	"github.com/aws/aws-sdk-go-v2/aws"
	"github.com/aws/aws-sdk-go-v2/service/medialive"
	"github.com/hashicorp/terraform-plugin-log/tflog"
	"github.com/hashicorp/terraform-provider-aws/internal/conns"
	inttypes "github.com/hashicorp/terraform-provider-aws/internal/types"
	"github.com/hashicorp/terraform-provider-aws/names"
)

type servicePackage struct{}

func (p *servicePackage) FrameworkDataSources(ctx context.Context) []*inttypes.ServicePackageFrameworkDataSource {
	return []*inttypes.ServicePackageFrameworkDataSource{
		{
			Factory:  newDataSourceInput,
			TypeName: "aws_medialive_input",
			Name:     "Input",
<<<<<<< HEAD
			Tags:     &inttypes.ServicePackageResourceTags{},
			Region: &inttypes.ServicePackageResourceRegion{
				IsGlobal:          false,
				IsOverrideEnabled: false,
			},
=======
			Tags:     unique.Make(types.ServicePackageResourceTags{}),
>>>>>>> 45438b17
		},
	}
}

func (p *servicePackage) FrameworkResources(ctx context.Context) []*inttypes.ServicePackageFrameworkResource {
	return []*inttypes.ServicePackageFrameworkResource{
		{
			Factory:  newResourceMultiplexProgram,
			TypeName: "aws_medialive_multiplex_program",
			Name:     "Multiplex Program",
			Region: &inttypes.ServicePackageResourceRegion{
				IsGlobal:          false,
				IsOverrideEnabled: false,
			},
		},
	}
}

func (p *servicePackage) SDKDataSources(ctx context.Context) []*inttypes.ServicePackageSDKDataSource {
	return []*inttypes.ServicePackageSDKDataSource{}
}

func (p *servicePackage) SDKResources(ctx context.Context) []*inttypes.ServicePackageSDKResource {
	return []*inttypes.ServicePackageSDKResource{
		{
			Factory:  ResourceChannel,
			TypeName: "aws_medialive_channel",
			Name:     "Channel",
<<<<<<< HEAD
			Tags: &inttypes.ServicePackageResourceTags{
				IdentifierAttribute: names.AttrARN,
			},
			Region: &inttypes.ServicePackageResourceRegion{
				IsGlobal:                      false,
				IsOverrideEnabled:             true,
				IsValidateOverrideInPartition: true,
			},
=======
			Tags: unique.Make(types.ServicePackageResourceTags{
				IdentifierAttribute: names.AttrARN,
			}),
>>>>>>> 45438b17
		},
		{
			Factory:  ResourceInput,
			TypeName: "aws_medialive_input",
			Name:     "Input",
<<<<<<< HEAD
			Tags: &inttypes.ServicePackageResourceTags{
				IdentifierAttribute: names.AttrARN,
			},
			Region: &inttypes.ServicePackageResourceRegion{
				IsGlobal:                      false,
				IsOverrideEnabled:             true,
				IsValidateOverrideInPartition: true,
			},
=======
			Tags: unique.Make(types.ServicePackageResourceTags{
				IdentifierAttribute: names.AttrARN,
			}),
>>>>>>> 45438b17
		},
		{
			Factory:  ResourceInputSecurityGroup,
			TypeName: "aws_medialive_input_security_group",
			Name:     "Input Security Group",
<<<<<<< HEAD
			Tags: &inttypes.ServicePackageResourceTags{
				IdentifierAttribute: names.AttrARN,
			},
			Region: &inttypes.ServicePackageResourceRegion{
				IsGlobal:                      false,
				IsOverrideEnabled:             true,
				IsValidateOverrideInPartition: true,
			},
=======
			Tags: unique.Make(types.ServicePackageResourceTags{
				IdentifierAttribute: names.AttrARN,
			}),
>>>>>>> 45438b17
		},
		{
			Factory:  ResourceMultiplex,
			TypeName: "aws_medialive_multiplex",
			Name:     "Multiplex",
<<<<<<< HEAD
			Tags: &inttypes.ServicePackageResourceTags{
				IdentifierAttribute: names.AttrARN,
			},
			Region: &inttypes.ServicePackageResourceRegion{
				IsGlobal:                      false,
				IsOverrideEnabled:             true,
				IsValidateOverrideInPartition: true,
			},
=======
			Tags: unique.Make(types.ServicePackageResourceTags{
				IdentifierAttribute: names.AttrARN,
			}),
>>>>>>> 45438b17
		},
	}
}

func (p *servicePackage) ServicePackageName() string {
	return names.MediaLive
}

// NewClient returns a new AWS SDK for Go v2 client for this service package's AWS API.
func (p *servicePackage) NewClient(ctx context.Context, config map[string]any) (*medialive.Client, error) {
	cfg := *(config["aws_sdkv2_config"].(*aws.Config))
	optFns := []func(*medialive.Options){
		medialive.WithEndpointResolverV2(newEndpointResolverV2()),
		withBaseEndpoint(config[names.AttrEndpoint].(string)),
		func(o *medialive.Options) {
			if region := config[names.AttrRegion].(string); o.Region != region {
				tflog.Info(ctx, "overriding provider-configured AWS API region", map[string]any{
					"service":         p.ServicePackageName(),
					"original_region": o.Region,
					"override_region": region,
				})
				o.Region = region
			}
		},
		withExtraOptions(ctx, p, config),
	}

	return medialive.NewFromConfig(cfg, optFns...), nil
}

// withExtraOptions returns a functional option that allows this service package to specify extra API client options.
// This option is always called after any generated options.
func withExtraOptions(ctx context.Context, sp conns.ServicePackage, config map[string]any) func(*medialive.Options) {
	if v, ok := sp.(interface {
		withExtraOptions(context.Context, map[string]any) []func(*medialive.Options)
	}); ok {
		optFns := v.withExtraOptions(ctx, config)

		return func(o *medialive.Options) {
			for _, optFn := range optFns {
				optFn(o)
			}
		}
	}

	return func(*medialive.Options) {}
}

func ServicePackage(ctx context.Context) conns.ServicePackage {
	return &servicePackage{}
}<|MERGE_RESOLUTION|>--- conflicted
+++ resolved
@@ -22,15 +22,11 @@
 			Factory:  newDataSourceInput,
 			TypeName: "aws_medialive_input",
 			Name:     "Input",
-<<<<<<< HEAD
-			Tags:     &inttypes.ServicePackageResourceTags{},
+			Tags:     unique.Make(inttypes.ServicePackageResourceTags{}),
 			Region: &inttypes.ServicePackageResourceRegion{
 				IsGlobal:          false,
 				IsOverrideEnabled: false,
 			},
-=======
-			Tags:     unique.Make(types.ServicePackageResourceTags{}),
->>>>>>> 45438b17
 		},
 	}
 }
@@ -59,77 +55,53 @@
 			Factory:  ResourceChannel,
 			TypeName: "aws_medialive_channel",
 			Name:     "Channel",
-<<<<<<< HEAD
-			Tags: &inttypes.ServicePackageResourceTags{
+			Tags: unique.Make(inttypes.ServicePackageResourceTags{
 				IdentifierAttribute: names.AttrARN,
-			},
+			}),
 			Region: &inttypes.ServicePackageResourceRegion{
 				IsGlobal:                      false,
 				IsOverrideEnabled:             true,
 				IsValidateOverrideInPartition: true,
 			},
-=======
-			Tags: unique.Make(types.ServicePackageResourceTags{
-				IdentifierAttribute: names.AttrARN,
-			}),
->>>>>>> 45438b17
 		},
 		{
 			Factory:  ResourceInput,
 			TypeName: "aws_medialive_input",
 			Name:     "Input",
-<<<<<<< HEAD
-			Tags: &inttypes.ServicePackageResourceTags{
+			Tags: unique.Make(inttypes.ServicePackageResourceTags{
 				IdentifierAttribute: names.AttrARN,
-			},
+			}),
 			Region: &inttypes.ServicePackageResourceRegion{
 				IsGlobal:                      false,
 				IsOverrideEnabled:             true,
 				IsValidateOverrideInPartition: true,
 			},
-=======
-			Tags: unique.Make(types.ServicePackageResourceTags{
-				IdentifierAttribute: names.AttrARN,
-			}),
->>>>>>> 45438b17
 		},
 		{
 			Factory:  ResourceInputSecurityGroup,
 			TypeName: "aws_medialive_input_security_group",
 			Name:     "Input Security Group",
-<<<<<<< HEAD
-			Tags: &inttypes.ServicePackageResourceTags{
+			Tags: unique.Make(inttypes.ServicePackageResourceTags{
 				IdentifierAttribute: names.AttrARN,
-			},
+			}),
 			Region: &inttypes.ServicePackageResourceRegion{
 				IsGlobal:                      false,
 				IsOverrideEnabled:             true,
 				IsValidateOverrideInPartition: true,
 			},
-=======
-			Tags: unique.Make(types.ServicePackageResourceTags{
-				IdentifierAttribute: names.AttrARN,
-			}),
->>>>>>> 45438b17
 		},
 		{
 			Factory:  ResourceMultiplex,
 			TypeName: "aws_medialive_multiplex",
 			Name:     "Multiplex",
-<<<<<<< HEAD
-			Tags: &inttypes.ServicePackageResourceTags{
+			Tags: unique.Make(inttypes.ServicePackageResourceTags{
 				IdentifierAttribute: names.AttrARN,
-			},
+			}),
 			Region: &inttypes.ServicePackageResourceRegion{
 				IsGlobal:                      false,
 				IsOverrideEnabled:             true,
 				IsValidateOverrideInPartition: true,
 			},
-=======
-			Tags: unique.Make(types.ServicePackageResourceTags{
-				IdentifierAttribute: names.AttrARN,
-			}),
->>>>>>> 45438b17
 		},
 	}
 }

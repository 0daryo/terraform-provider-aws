// Copyright (c) HashiCorp, Inc.
// SPDX-License-Identifier: MPL-2.0

package datazone

// Exports for use in tests only.
var (
	ResourceDomain                            = newResourceDomain
	ResourceEnvironmentBlueprintConfiguration = newResourceEnvironmentBlueprintConfiguration
<<<<<<< HEAD
	IsResourceMissing                         = isResourceMissing
	ResourceProject                           = newResourceProject
	ResourceEnvironment                       = newResourceEnvironment
	FindEnvironmentByID                       = findEnvironmentByID
=======
	ResourceEnvironmentProfile                = newResourceEnvironmentProfile
	ResourceFormType                          = newResourceFormType
>>>>>>> 6c384dd7
	ResourceGlossary                          = newResourceGlossary
	ResourceGlossaryTerm                      = newResourceGlossaryTerm
	ResourceProject                           = newResourceProject

	FindEnvironmentProfileByID = findEnvironmentProfileByID
	FindFormTypeByID           = findFormTypeByID
	FindGlossaryByID           = findGlossaryByID
	FindGlossaryTermByID       = findGlossaryTermByID

	IsResourceMissing = isResourceMissing
)<|MERGE_RESOLUTION|>--- conflicted
+++ resolved
@@ -7,15 +7,10 @@
 var (
 	ResourceDomain                            = newResourceDomain
 	ResourceEnvironmentBlueprintConfiguration = newResourceEnvironmentBlueprintConfiguration
-<<<<<<< HEAD
-	IsResourceMissing                         = isResourceMissing
-	ResourceProject                           = newResourceProject
 	ResourceEnvironment                       = newResourceEnvironment
 	FindEnvironmentByID                       = findEnvironmentByID
-=======
 	ResourceEnvironmentProfile                = newResourceEnvironmentProfile
 	ResourceFormType                          = newResourceFormType
->>>>>>> 6c384dd7
 	ResourceGlossary                          = newResourceGlossary
 	ResourceGlossaryTerm                      = newResourceGlossaryTerm
 	ResourceProject                           = newResourceProject

--- conflicted
+++ resolved
@@ -50,16 +50,9 @@
 				),
 			},
 			{
-<<<<<<< HEAD
-				ResourceName:            resourceName,
-				ImportState:             true,
-				ImportStateVerify:       true,
-				ImportStateVerifyIgnore: []string{"name_prefix", "skip_destroy"},
-=======
 				ResourceName:      resourceName,
 				ImportState:       true,
 				ImportStateVerify: true,
->>>>>>> 6e3d8402
 			},
 		},
 	})
@@ -101,12 +94,6 @@
 		CheckDestroy:             testAccCheckOptionGroupDestroy(ctx),
 		Steps: []resource.TestStep{
 			{
-<<<<<<< HEAD
-				ResourceName:            resourceName,
-				ImportState:             true,
-				ImportStateVerify:       true,
-				ImportStateVerifyIgnore: []string{"name_prefix", "skip_destroy"},
-=======
 				Config: testAccOptionGroupConfig_nameGenerated(),
 				Check: resource.ComposeTestCheckFunc(
 					testAccCheckOptionGroupExists(ctx, resourceName, &v),
@@ -118,7 +105,6 @@
 				ResourceName:      resourceName,
 				ImportState:       true,
 				ImportStateVerify: true,
->>>>>>> 6e3d8402
 			},
 		},
 	})
@@ -144,12 +130,6 @@
 				),
 			},
 			{
-<<<<<<< HEAD
-				ResourceName:            "aws_db_option_group.test",
-				ImportState:             true,
-				ImportStateVerify:       true,
-				ImportStateVerifyIgnore: []string{"name_prefix", "skip_destroy"},
-=======
 				ResourceName:      resourceName,
 				ImportState:       true,
 				ImportStateVerify: true,
@@ -199,7 +179,6 @@
 					resource.TestCheckResourceAttr(resourceName, acctest.CtTagsPercent, acctest.Ct1),
 					resource.TestCheckResourceAttr(resourceName, acctest.CtTagsKey2, acctest.CtValue2),
 				),
->>>>>>> 6e3d8402
 			},
 		},
 	})
@@ -225,16 +204,9 @@
 				),
 			},
 			{
-<<<<<<< HEAD
-				ResourceName:            "aws_db_option_group.test",
-				ImportState:             true,
-				ImportStateVerify:       true,
-				ImportStateVerifyIgnore: []string{"name_prefix", "skip_destroy"},
-=======
 				ResourceName:      resourceName,
 				ImportState:       true,
 				ImportStateVerify: true,
->>>>>>> 6e3d8402
 			},
 		},
 	})
@@ -260,16 +232,9 @@
 				),
 			},
 			{
-<<<<<<< HEAD
-				ResourceName:            resourceName,
-				ImportState:             true,
-				ImportStateVerify:       true,
-				ImportStateVerifyIgnore: []string{"name_prefix", "skip_destroy"},
-=======
 				ResourceName:      resourceName,
 				ImportState:       true,
 				ImportStateVerify: true,
->>>>>>> 6e3d8402
 			},
 		},
 	})
@@ -294,16 +259,9 @@
 				Config: testAccOptionGroupConfig_destroy(rName),
 			},
 			{
-<<<<<<< HEAD
-				ResourceName:            resourceName,
-				ImportState:             true,
-				ImportStateVerify:       true,
-				ImportStateVerifyIgnore: []string{"name_prefix", "skip_destroy"},
-=======
 				ResourceName:      resourceName,
 				ImportState:       true,
 				ImportStateVerify: true,
->>>>>>> 6e3d8402
 			},
 		},
 	})
@@ -338,11 +296,7 @@
 				ImportStateVerify: true,
 				// Ignore option since our current logic skips "unconfigured" default option settings
 				// Even with Config set, ImportState TestStep does not "see" the configuration to check against
-<<<<<<< HEAD
-				ImportStateVerifyIgnore: []string{"name_prefix", "skip_destroy", "option"},
-=======
 				ImportStateVerifyIgnore: []string{"option"},
->>>>>>> 6e3d8402
 			},
 			{
 				Config: testAccOptionGroupConfig_optionSettingsUpdate(rName),
@@ -359,11 +313,7 @@
 				ResourceName:            resourceName,
 				ImportState:             true,
 				ImportStateVerify:       true,
-<<<<<<< HEAD
-				ImportStateVerifyIgnore: []string{"name_prefix", "skip_destroy"},
-=======
 				ImportStateVerifyIgnore: []string{"option.0.port"},
->>>>>>> 6e3d8402
 			},
 		},
 	})
@@ -394,11 +344,7 @@
 				ResourceName:            resourceName,
 				ImportState:             true,
 				ImportStateVerify:       true,
-<<<<<<< HEAD
-				ImportStateVerifyIgnore: []string{"name_prefix", "skip_destroy"},
-=======
 				ImportStateVerifyIgnore: []string{"option.0.port"},
->>>>>>> 6e3d8402
 			},
 		},
 	})
@@ -424,16 +370,9 @@
 				),
 			},
 			{
-<<<<<<< HEAD
-				ResourceName:            resourceName,
-				ImportState:             true,
-				ImportStateVerify:       true,
-				ImportStateVerifyIgnore: []string{"name_prefix", "skip_destroy"},
-=======
 				ResourceName:      resourceName,
 				ImportState:       true,
 				ImportStateVerify: true,
->>>>>>> 6e3d8402
 			},
 			{
 				Config: testAccOptionGroupConfig_sqlServerEEOptionsUpdate(rName),
@@ -473,11 +412,7 @@
 				ImportState:       true,
 				ImportStateVerify: true,
 				// Ignore option since API responds with **** instead of password
-<<<<<<< HEAD
-				ImportStateVerifyIgnore: []string{"name_prefix", "skip_destroy", "option"},
-=======
 				ImportStateVerifyIgnore: []string{"option"},
->>>>>>> 6e3d8402
 			},
 			{
 				Config: testAccOptionGroupConfig_oracleEEOptionSettings(rName, "13.3.0.0.v2"),
@@ -516,11 +451,7 @@
 				ResourceName:            resourceName,
 				ImportState:             true,
 				ImportStateVerify:       true,
-<<<<<<< HEAD
-				ImportStateVerifyIgnore: []string{"name_prefix", "skip_destroy"},
-=======
 				ImportStateVerifyIgnore: []string{"option.0.port"},
->>>>>>> 6e3d8402
 			},
 			{
 				Config: testAccOptionGroupConfig_settingsMultiple(rName, "example1,example2"),
@@ -554,12 +485,6 @@
 				),
 			},
 			{
-<<<<<<< HEAD
-				ResourceName:            resourceName,
-				ImportState:             true,
-				ImportStateVerify:       true,
-				ImportStateVerifyIgnore: []string{"name_prefix", "skip_destroy"},
-=======
 				ResourceName:      resourceName,
 				ImportState:       true,
 				ImportStateVerify: true,
@@ -567,7 +492,6 @@
 					"option.0.port",
 					"option.1.port",
 				},
->>>>>>> 6e3d8402
 			},
 		},
 	})
@@ -599,11 +523,7 @@
 				ResourceName:            resourceName,
 				ImportState:             true,
 				ImportStateVerify:       true,
-<<<<<<< HEAD
-				ImportStateVerifyIgnore: []string{"name_prefix", "skip_destroy"},
-=======
 				ImportStateVerifyIgnore: []string{"option.0.port"},
->>>>>>> 6e3d8402
 			},
 			{
 				Config: testAccOptionGroupConfig_tagsOption2(rName, acctest.CtKey1, acctest.CtValue1Updated, acctest.CtKey2, acctest.CtValue2),
@@ -657,25 +577,8 @@
 				),
 			},
 			{
-<<<<<<< HEAD
-				ResourceName:            resourceName,
-				ImportState:             true,
-				ImportStateVerify:       true,
-				ImportStateVerifyIgnore: []string{"name_prefix", "skip_destroy"},
-			},
-			{
-				Config: testAccOptionGroupConfig_tagsOption2(rName, "key1", "value1updated", "key2", "value2"),
-				Check: resource.ComposeTestCheckFunc(
-					testAccCheckOptionGroupExists(ctx, resourceName, &optionGroup2),
-					resource.TestCheckResourceAttr(resourceName, "option.#", "1"),
-					resource.TestCheckResourceAttr(resourceName, "tags.%", "2"),
-					resource.TestCheckResourceAttr(resourceName, "tags.key1", "value1updated"),
-					resource.TestCheckResourceAttr(resourceName, "tags.key2", "value2"),
-				),
-=======
 				Config:   testAccOptionGroupConfig_badDiffs1(rName),
 				PlanOnly: true,
->>>>>>> 6e3d8402
 			},
 			{
 				Config: testAccOptionGroupConfig_badDiffs2(rName),
@@ -698,21 +601,20 @@
 	})
 }
 
-<<<<<<< HEAD
 func TestAccCheckOptionGroup_skipDestroy(t *testing.T) {
-	var v rds.OptionGroup
-	ctx := acctest.Context(t)
-	resourceName := "aws_db_option_group.test"
-	rName := sdkacctest.RandomWithPrefix(acctest.ResourcePrefix)
-
-	resource.ParallelTest(t, resource.TestCase{
-		PreCheck:                 func() { acctest.PreCheck(t) },
-		ErrorCheck:               acctest.ErrorCheck(t, rds.EndpointsID),
-		ProtoV5ProviderFactories: acctest.ProtoV5ProviderFactories,
-		CheckDestroy:             testAccCheckOptionGroupNoDestroy(ctx, t),
-		Steps: []resource.TestStep{
-			{
-				Config: testAccOptionGroupConfig_skip_destroy(rName),
+	var v types.OptionGroup
+	ctx := acctest.Context(t)
+	resourceName := "aws_db_option_group.test"
+	rName := sdkacctest.RandomWithPrefix(acctest.ResourcePrefix)
+
+	resource.ParallelTest(t, resource.TestCase{
+		PreCheck:                 func() { acctest.PreCheck(ctx, t) },
+		ErrorCheck:               acctest.ErrorCheck(t, names.RDSServiceID),
+		ProtoV5ProviderFactories: acctest.ProtoV5ProviderFactories,
+		CheckDestroy:             testAccCheckOptionGroupNoDestroy(ctx),
+		Steps: []resource.TestStep{
+			{
+				Config: testAccOptionGroupConfig_skipDestroy(rName),
 				Check: resource.ComposeTestCheckFunc(
 					testAccCheckOptionGroupExists(ctx, resourceName, &v),
 					resource.TestCheckResourceAttr(resourceName, "skip_destroy", "true"),
@@ -722,39 +624,7 @@
 	})
 }
 
-func testAccCheckOptionGroupNoDestroy(ctx context.Context, t *testing.T) resource.TestCheckFunc {
-	return func(s *terraform.State) error {
-		conn := acctest.Provider.Meta().(*conns.AWSClient).RDSConn()
-
-		for _, rs := range s.RootModule().Resources {
-			if rs.Type != "aws_db_option_group" {
-				continue
-			}
-
-			opts := rds.DescribeOptionGroupsInput{
-				OptionGroupName: aws.String(rs.Primary.ID),
-			}
-			_, err := conn.DescribeOptionGroupsWithContext(ctx, &opts)
-
-			// cleanup option group if it was properly verified not to be destroyed by tf in the first place
-			if err == nil {
-				deleteOpts := rds.DeleteOptionGroupInput{
-					OptionGroupName: aws.String(rs.Primary.ID),
-				}
-				_, _ = conn.DeleteOptionGroupWithContext(ctx, &deleteOpts)
-			}
-
-			return err
-		}
-
-		return nil
-	}
-}
-
-func testAccCheckOptionGroupOptionSettingsIAMRole(optionGroup *rds.OptionGroup) resource.TestCheckFunc {
-=======
 func testAccCheckOptionGroupOptionSettingsIAMRole(optionGroup *types.OptionGroup) resource.TestCheckFunc {
->>>>>>> 6e3d8402
 	return func(s *terraform.State) error {
 		if optionGroup == nil {
 			return errors.New("Option Group does not exist")
@@ -842,12 +712,26 @@
 		return nil
 	}
 }
-<<<<<<< HEAD
-func testAccOptionGroupConfig_timeoutBlock(rName string) string {
-=======
+
+func testAccCheckOptionGroupNoDestroy(ctx context.Context) resource.TestCheckFunc {
+	return func(s *terraform.State) error {
+		conn := acctest.Provider.Meta().(*conns.AWSClient).RDSClient(ctx)
+
+		for _, rs := range s.RootModule().Resources {
+			if rs.Type != "aws_db_option_group" {
+				continue
+			}
+
+			_, err := tfrds.FindOptionGroupByName(ctx, conn, rs.Primary.ID)
+
+			return err
+		}
+
+		return nil
+	}
+}
 
 func testAccOptionGroupConfig_basic(rName string) string {
->>>>>>> 6e3d8402
 	return fmt.Sprintf(`
 data "aws_rds_engine_version" "default" {
   engine = "mysql"
@@ -987,7 +871,419 @@
 `, mainInstanceClasses, rName)
 }
 
-func testAccOptionGroupConfig_skip_destroy(rName string) string {
+func testAccOptionGroupConfig_optionSettings(rName string) string {
+	return fmt.Sprintf(`
+data "aws_rds_engine_version" "default" {
+  engine = "oracle-ee"
+}
+
+resource "aws_db_option_group" "test" {
+  name                     = %[1]q
+  option_group_description = "Test option group for terraform"
+  engine_name              = data.aws_rds_engine_version.default.engine
+  major_engine_version     = regex("^\\d+", data.aws_rds_engine_version.default.version)
+
+  option {
+    option_name = "Timezone"
+
+    option_settings {
+      name  = "TIME_ZONE"
+      value = "UTC"
+    }
+  }
+}
+`, rName)
+}
+
+func testAccOptionGroupConfig_optionSettingsIAMRole(rName string) string {
+	return fmt.Sprintf(`
+data "aws_partition" "current" {}
+
+data "aws_rds_engine_version" "default" {
+  engine = "sqlserver-ex"
+}
+
+data "aws_iam_policy_document" "rds_assume_role" {
+  statement {
+    actions = ["sts:AssumeRole"]
+
+    principals {
+      type        = "Service"
+      identifiers = ["rds.${data.aws_partition.current.dns_suffix}"]
+    }
+  }
+}
+
+resource "aws_iam_role" "sql_server_backup" {
+  name               = "rds-backup-%[1]s"
+  assume_role_policy = data.aws_iam_policy_document.rds_assume_role.json
+}
+
+resource "aws_db_option_group" "test" {
+  name                     = %[1]q
+  option_group_description = "Test option group for terraform"
+  engine_name              = data.aws_rds_engine_version.default.engine
+  major_engine_version     = regex("^\\d+\\.\\d+", data.aws_rds_engine_version.default.version)
+
+  option {
+    option_name = "SQLSERVER_BACKUP_RESTORE"
+
+    option_settings {
+      name  = "IAM_ROLE_ARN"
+      value = aws_iam_role.sql_server_backup.arn
+    }
+  }
+}
+`, rName)
+}
+
+func testAccOptionGroupConfig_optionSettingsUpdate(rName string) string {
+	return fmt.Sprintf(`
+data "aws_rds_engine_version" "default" {
+  engine = "oracle-ee"
+}
+
+resource "aws_db_option_group" "test" {
+  name                     = %[1]q
+  option_group_description = "Test option group for terraform"
+  engine_name              = data.aws_rds_engine_version.default.engine
+  major_engine_version     = regex("^\\d+", data.aws_rds_engine_version.default.version)
+
+  option {
+    option_name = "Timezone"
+
+    option_settings {
+      name  = "TIME_ZONE"
+      value = "US/Pacific"
+    }
+  }
+}
+`, rName)
+}
+
+func testAccOptionGroupConfig_sqlServerEEOptions(rName string) string {
+	return fmt.Sprintf(`
+data "aws_rds_engine_version" "default" {
+  engine = "sqlserver-ee"
+}
+
+resource "aws_db_option_group" "test" {
+  name                     = %[1]q
+  option_group_description = "Test option group for terraform"
+  engine_name              = data.aws_rds_engine_version.default.engine
+  major_engine_version     = regex("^\\d+\\.\\d+", data.aws_rds_engine_version.default.version)
+}
+`, rName)
+}
+
+func testAccOptionGroupConfig_sqlServerEEOptionsUpdate(rName string) string {
+	return fmt.Sprintf(`
+data "aws_rds_engine_version" "default" {
+  engine = "sqlserver-ee"
+}
+
+resource "aws_db_option_group" "test" {
+  name                     = %[1]q
+  option_group_description = "Test option group for terraform"
+  engine_name              = data.aws_rds_engine_version.default.engine
+  major_engine_version     = regex("^\\d+\\.\\d+", data.aws_rds_engine_version.default.version)
+
+  option {
+    option_name = "TDE"
+  }
+}
+`, rName)
+}
+
+func testAccOptionGroupConfig_oracleEEOptionSettings(rName, optionVersion string) string {
+	return fmt.Sprintf(`
+data "aws_rds_engine_version" "default" {
+  engine = "oracle-ee"
+}
+
+resource "aws_security_group" "foo" {
+  name = %[1]q
+}
+
+resource "aws_db_option_group" "test" {
+  name                     = %[1]q
+  option_group_description = "Test option group for terraform issue 748"
+  engine_name              = data.aws_rds_engine_version.default.engine
+  major_engine_version     = regex("^\\d+", data.aws_rds_engine_version.default.version)
+
+  option {
+    option_name = "OEM_AGENT"
+    port        = "3872"
+    version     = %[2]q
+
+    vpc_security_group_memberships = [aws_security_group.foo.id]
+
+    option_settings {
+      name  = "OMS_PORT"
+      value = "4903"
+    }
+
+    option_settings {
+      name  = "OMS_HOST"
+      value = "oem.host.value"
+    }
+
+    option_settings {
+      name  = "AGENT_REGISTRATION_PASSWORD"
+      value = "password"
+    }
+  }
+}
+`, rName, optionVersion)
+}
+
+func testAccOptionGroupConfig_multipleOptions(rName string) string {
+	return fmt.Sprintf(`
+data "aws_rds_engine_version" "default" {
+  engine = "oracle-ee"
+}
+
+resource "aws_db_option_group" "test" {
+  name                     = %[1]q
+  option_group_description = "Test option group for terraform"
+  engine_name              = data.aws_rds_engine_version.default.engine
+  major_engine_version     = regex("^\\d+", data.aws_rds_engine_version.default.version)
+
+  option {
+    option_name = "SPATIAL"
+  }
+
+  option {
+    option_name = "STATSPACK"
+  }
+}
+`, rName)
+}
+
+func testAccOptionGroupConfig_description(rName, optionGroupDescription string) string {
+	return fmt.Sprintf(`
+data "aws_rds_engine_version" "default" {
+  engine = "mysql"
+}
+
+resource "aws_db_option_group" "test" {
+  engine_name              = data.aws_rds_engine_version.default.engine
+  major_engine_version     = regex("^\\d+\\.\\d+", data.aws_rds_engine_version.default.version)
+  name                     = %[1]q
+  option_group_description = %[2]q
+}
+`, rName, optionGroupDescription)
+}
+
+func testAccOptionGroupConfig_settingsMultiple(rName, value string) string {
+	return fmt.Sprintf(`
+data "aws_rds_engine_version" "default" {
+  engine = "mysql"
+}
+
+resource "aws_db_option_group" "test" {
+  engine_name          = data.aws_rds_engine_version.default.engine
+  major_engine_version = regex("^\\d+\\.\\d+", data.aws_rds_engine_version.default.version)
+  name                 = %[1]q
+
+  option {
+    option_name = "MARIADB_AUDIT_PLUGIN"
+
+    option_settings {
+      name  = "SERVER_AUDIT_EXCL_USERS"
+      value = %[2]q
+    }
+
+    option_settings {
+      name  = "SERVER_AUDIT_FILE_ROTATIONS"
+      value = "15"
+    }
+
+    option_settings {
+      name  = "SERVER_AUDIT_FILE_ROTATE_SIZE"
+      value = "52428800"
+    }
+  }
+}
+`, rName, value)
+}
+
+func testAccOptionGroupConfig_tagsOption1(rName, tagKey1, tagValue1 string) string {
+	return fmt.Sprintf(`
+data "aws_rds_engine_version" "default" {
+  engine = "mysql"
+}
+
+resource "aws_db_option_group" "test" {
+  engine_name          = data.aws_rds_engine_version.default.engine
+  major_engine_version = regex("^\\d+\\.\\d+", data.aws_rds_engine_version.default.version)
+  name                 = %[1]q
+
+  option {
+    option_name = "MARIADB_AUDIT_PLUGIN"
+
+    option_settings {
+      name  = "SERVER_AUDIT_FILE_ROTATIONS"
+      value = "0"
+    }
+  }
+
+  tags = {
+    %[2]q = %[3]q
+  }
+}
+`, rName, tagKey1, tagValue1)
+}
+
+func testAccOptionGroupConfig_tagsOption2(rName, tagKey1, tagValue1, tagKey2, tagValue2 string) string {
+	return fmt.Sprintf(`
+data "aws_rds_engine_version" "default" {
+  engine = "mysql"
+}
+
+resource "aws_db_option_group" "test" {
+  engine_name          = data.aws_rds_engine_version.default.engine
+  major_engine_version = regex("^\\d+\\.\\d+", data.aws_rds_engine_version.default.version)
+  name                 = %[1]q
+
+  option {
+    option_name = "MARIADB_AUDIT_PLUGIN"
+
+    option_settings {
+      name  = "SERVER_AUDIT_FILE_ROTATIONS"
+      value = "0"
+    }
+  }
+
+  tags = {
+    %[2]q = %[3]q
+    %[4]q = %[5]q
+  }
+}
+`, rName, tagKey1, tagValue1, tagKey2, tagValue2)
+}
+
+func testAccOptionGroupConfig_badDiffs1(rName string) string {
+	return fmt.Sprintf(`
+resource "aws_security_group" "test" {
+  name = %[1]q
+}
+
+data "aws_rds_engine_version" "default" {
+  engine = "oracle-ee"
+}
+
+resource "aws_db_option_group" "test" {
+  name                     = %[1]q
+  option_group_description = "Option Group for Numagove"
+  engine_name              = data.aws_rds_engine_version.default.engine
+  major_engine_version     = regex("^\\d+", data.aws_rds_engine_version.default.version)
+
+  option {
+    option_name = "S3_INTEGRATION"
+  }
+
+  option {
+    option_name = "SQLT"
+    option_settings {
+      name  = "LICENSE_PACK"
+      value = "T"
+    }
+  }
+
+  option {
+    option_name                    = "OEM_AGENT"
+    version                        = "13.5.0.0.v1"
+    port                           = 3872
+    vpc_security_group_memberships = [aws_security_group.test.id]
+
+    option_settings {
+      name  = "AGENT_REGISTRATION_PASSWORD"
+      value = "TESTPASSWORDBGY"
+    }
+    option_settings {
+      name  = "MINIMUM_TLS_VERSION"
+      value = "TLSv1.2"
+    }
+    option_settings {
+      name  = "TLS_CIPHER_SUITE"
+      value = "TLS_RSA_WITH_AES_128_CBC_SHA"
+    }
+    option_settings {
+      name  = "OMS_HOST"
+      value = "BGY-TEST"
+    }
+    option_settings {
+      name  = "OMS_PORT"
+      value = "1159"
+    }
+  }
+}
+`, rName)
+}
+
+func testAccOptionGroupConfig_badDiffs2(rName string) string {
+	return fmt.Sprintf(`
+resource "aws_security_group" "test" {
+  name = %[1]q
+}
+
+data "aws_rds_engine_version" "default" {
+  engine = "oracle-ee"
+}
+
+resource "aws_db_option_group" "test" {
+  name                     = %[1]q
+  option_group_description = "Option Group for Numagove"
+  engine_name              = data.aws_rds_engine_version.default.engine
+  major_engine_version     = regex("^\\d+", data.aws_rds_engine_version.default.version)
+
+  option {
+    option_name = "S3_INTEGRATION"
+    version     = "1.0"
+  }
+
+  option {
+    option_name = "SQLT"
+    option_settings {
+      name  = "LICENSE_PACK"
+      value = "T"
+    }
+    version = "2018-07-25.v1"
+  }
+
+  option {
+    option_name                    = "OEM_AGENT"
+    version                        = "13.5.0.0.v1"
+    port                           = 3873
+    vpc_security_group_memberships = [aws_security_group.test.id]
+
+    option_settings {
+      name  = "AGENT_REGISTRATION_PASSWORD"
+      value = "TESTPASSWORDBGY"
+    }
+    option_settings {
+      name  = "MINIMUM_TLS_VERSION"
+      value = "TLSv1.2"
+    }
+    option_settings {
+      name  = "TLS_CIPHER_SUITE"
+      value = "TLS_RSA_WITH_AES_128_CBC_SHA"
+    }
+    option_settings {
+      name  = "OMS_HOST"
+      value = "BGY-TEST"
+    }
+    option_settings {
+      name  = "OMS_PORT"
+      value = "1159"
+    }
+  }
+}
+`, rName)
+}
+
+func testAccOptionGroupConfig_skipDestroy(rName string) string {
 	return fmt.Sprintf(`
 data "aws_rds_engine_version" "default" {
   engine = "mysql"
@@ -1000,416 +1296,4 @@
   skip_destroy         = true
 }
 `, rName)
-}
-
-func testAccOptionGroupConfig_optionSettings(rName string) string {
-	return fmt.Sprintf(`
-data "aws_rds_engine_version" "default" {
-  engine = "oracle-ee"
-}
-
-resource "aws_db_option_group" "test" {
-  name                     = %[1]q
-  option_group_description = "Test option group for terraform"
-  engine_name              = data.aws_rds_engine_version.default.engine
-  major_engine_version     = regex("^\\d+", data.aws_rds_engine_version.default.version)
-
-  option {
-    option_name = "Timezone"
-
-    option_settings {
-      name  = "TIME_ZONE"
-      value = "UTC"
-    }
-  }
-}
-`, rName)
-}
-
-func testAccOptionGroupConfig_optionSettingsIAMRole(rName string) string {
-	return fmt.Sprintf(`
-data "aws_partition" "current" {}
-
-data "aws_rds_engine_version" "default" {
-  engine = "sqlserver-ex"
-}
-
-data "aws_iam_policy_document" "rds_assume_role" {
-  statement {
-    actions = ["sts:AssumeRole"]
-
-    principals {
-      type        = "Service"
-      identifiers = ["rds.${data.aws_partition.current.dns_suffix}"]
-    }
-  }
-}
-
-resource "aws_iam_role" "sql_server_backup" {
-  name               = "rds-backup-%[1]s"
-  assume_role_policy = data.aws_iam_policy_document.rds_assume_role.json
-}
-
-resource "aws_db_option_group" "test" {
-  name                     = %[1]q
-  option_group_description = "Test option group for terraform"
-  engine_name              = data.aws_rds_engine_version.default.engine
-  major_engine_version     = regex("^\\d+\\.\\d+", data.aws_rds_engine_version.default.version)
-
-  option {
-    option_name = "SQLSERVER_BACKUP_RESTORE"
-
-    option_settings {
-      name  = "IAM_ROLE_ARN"
-      value = aws_iam_role.sql_server_backup.arn
-    }
-  }
-}
-`, rName)
-}
-
-func testAccOptionGroupConfig_optionSettingsUpdate(rName string) string {
-	return fmt.Sprintf(`
-data "aws_rds_engine_version" "default" {
-  engine = "oracle-ee"
-}
-
-resource "aws_db_option_group" "test" {
-  name                     = %[1]q
-  option_group_description = "Test option group for terraform"
-  engine_name              = data.aws_rds_engine_version.default.engine
-  major_engine_version     = regex("^\\d+", data.aws_rds_engine_version.default.version)
-
-  option {
-    option_name = "Timezone"
-
-    option_settings {
-      name  = "TIME_ZONE"
-      value = "US/Pacific"
-    }
-  }
-}
-`, rName)
-}
-
-func testAccOptionGroupConfig_sqlServerEEOptions(rName string) string {
-	return fmt.Sprintf(`
-data "aws_rds_engine_version" "default" {
-  engine = "sqlserver-ee"
-}
-
-resource "aws_db_option_group" "test" {
-  name                     = %[1]q
-  option_group_description = "Test option group for terraform"
-  engine_name              = data.aws_rds_engine_version.default.engine
-  major_engine_version     = regex("^\\d+\\.\\d+", data.aws_rds_engine_version.default.version)
-}
-`, rName)
-}
-
-func testAccOptionGroupConfig_sqlServerEEOptionsUpdate(rName string) string {
-	return fmt.Sprintf(`
-data "aws_rds_engine_version" "default" {
-  engine = "sqlserver-ee"
-}
-
-resource "aws_db_option_group" "test" {
-  name                     = %[1]q
-  option_group_description = "Test option group for terraform"
-  engine_name              = data.aws_rds_engine_version.default.engine
-  major_engine_version     = regex("^\\d+\\.\\d+", data.aws_rds_engine_version.default.version)
-
-  option {
-    option_name = "TDE"
-  }
-}
-`, rName)
-}
-
-func testAccOptionGroupConfig_oracleEEOptionSettings(rName, optionVersion string) string {
-	return fmt.Sprintf(`
-data "aws_rds_engine_version" "default" {
-  engine = "oracle-ee"
-}
-
-resource "aws_security_group" "foo" {
-  name = %[1]q
-}
-
-resource "aws_db_option_group" "test" {
-  name                     = %[1]q
-  option_group_description = "Test option group for terraform issue 748"
-  engine_name              = data.aws_rds_engine_version.default.engine
-  major_engine_version     = regex("^\\d+", data.aws_rds_engine_version.default.version)
-
-  option {
-    option_name = "OEM_AGENT"
-    port        = "3872"
-    version     = %[2]q
-
-    vpc_security_group_memberships = [aws_security_group.foo.id]
-
-    option_settings {
-      name  = "OMS_PORT"
-      value = "4903"
-    }
-
-    option_settings {
-      name  = "OMS_HOST"
-      value = "oem.host.value"
-    }
-
-    option_settings {
-      name  = "AGENT_REGISTRATION_PASSWORD"
-      value = "password"
-    }
-  }
-}
-`, rName, optionVersion)
-}
-
-func testAccOptionGroupConfig_multipleOptions(rName string) string {
-	return fmt.Sprintf(`
-data "aws_rds_engine_version" "default" {
-  engine = "oracle-ee"
-}
-
-resource "aws_db_option_group" "test" {
-  name                     = %[1]q
-  option_group_description = "Test option group for terraform"
-  engine_name              = data.aws_rds_engine_version.default.engine
-  major_engine_version     = regex("^\\d+", data.aws_rds_engine_version.default.version)
-
-  option {
-    option_name = "SPATIAL"
-  }
-
-  option {
-    option_name = "STATSPACK"
-  }
-}
-`, rName)
-}
-
-func testAccOptionGroupConfig_description(rName, optionGroupDescription string) string {
-	return fmt.Sprintf(`
-data "aws_rds_engine_version" "default" {
-  engine = "mysql"
-}
-
-resource "aws_db_option_group" "test" {
-  engine_name              = data.aws_rds_engine_version.default.engine
-  major_engine_version     = regex("^\\d+\\.\\d+", data.aws_rds_engine_version.default.version)
-  name                     = %[1]q
-  option_group_description = %[2]q
-}
-`, rName, optionGroupDescription)
-}
-
-func testAccOptionGroupConfig_settingsMultiple(rName, value string) string {
-	return fmt.Sprintf(`
-data "aws_rds_engine_version" "default" {
-  engine = "mysql"
-}
-
-resource "aws_db_option_group" "test" {
-  engine_name          = data.aws_rds_engine_version.default.engine
-  major_engine_version = regex("^\\d+\\.\\d+", data.aws_rds_engine_version.default.version)
-  name                 = %[1]q
-
-  option {
-    option_name = "MARIADB_AUDIT_PLUGIN"
-
-    option_settings {
-      name  = "SERVER_AUDIT_EXCL_USERS"
-      value = %[2]q
-    }
-
-    option_settings {
-      name  = "SERVER_AUDIT_FILE_ROTATIONS"
-      value = "15"
-    }
-
-    option_settings {
-      name  = "SERVER_AUDIT_FILE_ROTATE_SIZE"
-      value = "52428800"
-    }
-  }
-}
-`, rName, value)
-}
-
-func testAccOptionGroupConfig_tagsOption1(rName, tagKey1, tagValue1 string) string {
-	return fmt.Sprintf(`
-data "aws_rds_engine_version" "default" {
-  engine = "mysql"
-}
-
-resource "aws_db_option_group" "test" {
-  engine_name          = data.aws_rds_engine_version.default.engine
-  major_engine_version = regex("^\\d+\\.\\d+", data.aws_rds_engine_version.default.version)
-  name                 = %[1]q
-
-  option {
-    option_name = "MARIADB_AUDIT_PLUGIN"
-
-    option_settings {
-      name  = "SERVER_AUDIT_FILE_ROTATIONS"
-      value = "0"
-    }
-  }
-
-  tags = {
-    %[2]q = %[3]q
-  }
-}
-`, rName, tagKey1, tagValue1)
-}
-
-func testAccOptionGroupConfig_tagsOption2(rName, tagKey1, tagValue1, tagKey2, tagValue2 string) string {
-	return fmt.Sprintf(`
-data "aws_rds_engine_version" "default" {
-  engine = "mysql"
-}
-
-resource "aws_db_option_group" "test" {
-  engine_name          = data.aws_rds_engine_version.default.engine
-  major_engine_version = regex("^\\d+\\.\\d+", data.aws_rds_engine_version.default.version)
-  name                 = %[1]q
-
-  option {
-    option_name = "MARIADB_AUDIT_PLUGIN"
-
-    option_settings {
-      name  = "SERVER_AUDIT_FILE_ROTATIONS"
-      value = "0"
-    }
-  }
-
-  tags = {
-    %[2]q = %[3]q
-    %[4]q = %[5]q
-  }
-}
-`, rName, tagKey1, tagValue1, tagKey2, tagValue2)
-}
-
-func testAccOptionGroupConfig_badDiffs1(rName string) string {
-	return fmt.Sprintf(`
-resource "aws_security_group" "test" {
-  name = %[1]q
-}
-
-data "aws_rds_engine_version" "default" {
-  engine = "oracle-ee"
-}
-
-resource "aws_db_option_group" "test" {
-  name                     = %[1]q
-  option_group_description = "Option Group for Numagove"
-  engine_name              = data.aws_rds_engine_version.default.engine
-  major_engine_version     = regex("^\\d+", data.aws_rds_engine_version.default.version)
-
-  option {
-    option_name = "S3_INTEGRATION"
-  }
-
-  option {
-    option_name = "SQLT"
-    option_settings {
-      name  = "LICENSE_PACK"
-      value = "T"
-    }
-  }
-
-  option {
-    option_name                    = "OEM_AGENT"
-    version                        = "13.5.0.0.v1"
-    port                           = 3872
-    vpc_security_group_memberships = [aws_security_group.test.id]
-
-    option_settings {
-      name  = "AGENT_REGISTRATION_PASSWORD"
-      value = "TESTPASSWORDBGY"
-    }
-    option_settings {
-      name  = "MINIMUM_TLS_VERSION"
-      value = "TLSv1.2"
-    }
-    option_settings {
-      name  = "TLS_CIPHER_SUITE"
-      value = "TLS_RSA_WITH_AES_128_CBC_SHA"
-    }
-    option_settings {
-      name  = "OMS_HOST"
-      value = "BGY-TEST"
-    }
-    option_settings {
-      name  = "OMS_PORT"
-      value = "1159"
-    }
-  }
-}
-`, rName)
-}
-
-func testAccOptionGroupConfig_badDiffs2(rName string) string {
-	return fmt.Sprintf(`
-resource "aws_security_group" "test" {
-  name = %[1]q
-}
-
-data "aws_rds_engine_version" "default" {
-  engine = "oracle-ee"
-}
-
-resource "aws_db_option_group" "test" {
-  name                     = %[1]q
-  option_group_description = "Option Group for Numagove"
-  engine_name              = data.aws_rds_engine_version.default.engine
-  major_engine_version     = regex("^\\d+", data.aws_rds_engine_version.default.version)
-
-  option {
-    option_name = "S3_INTEGRATION"
-    version     = "1.0"
-  }
-
-  option {
-    option_name = "SQLT"
-    option_settings {
-      name  = "LICENSE_PACK"
-      value = "T"
-    }
-    version = "2018-07-25.v1"
-  }
-
-  option {
-    option_name                    = "OEM_AGENT"
-    version                        = "13.5.0.0.v1"
-    port                           = 3873
-    vpc_security_group_memberships = [aws_security_group.test.id]
-
-    option_settings {
-      name  = "AGENT_REGISTRATION_PASSWORD"
-      value = "TESTPASSWORDBGY"
-    }
-    option_settings {
-      name  = "MINIMUM_TLS_VERSION"
-      value = "TLSv1.2"
-    }
-    option_settings {
-      name  = "TLS_CIPHER_SUITE"
-      value = "TLS_RSA_WITH_AES_128_CBC_SHA"
-    }
-    option_settings {
-      name  = "OMS_HOST"
-      value = "BGY-TEST"
-    }
-    option_settings {
-      name  = "OMS_PORT"
-      value = "1159"
-    }
-  }
-}
-`, rName)
 }
// Copyright (c) HashiCorp, Inc.
// SPDX-License-Identifier: MPL-2.0

package fsx_test

import (
	"context"
	"fmt"
	"testing"

	"github.com/YakDriver/regexache"
	"github.com/aws/aws-sdk-go-v2/aws"
	awstypes "github.com/aws/aws-sdk-go-v2/service/fsx/types"
	sdkacctest "github.com/hashicorp/terraform-plugin-testing/helper/acctest"
	"github.com/hashicorp/terraform-plugin-testing/helper/resource"
	"github.com/hashicorp/terraform-plugin-testing/terraform"
	"github.com/hashicorp/terraform-provider-aws/internal/acctest"
	"github.com/hashicorp/terraform-provider-aws/internal/conns"
	tffsx "github.com/hashicorp/terraform-provider-aws/internal/service/fsx"
	"github.com/hashicorp/terraform-provider-aws/internal/tfresource"
	"github.com/hashicorp/terraform-provider-aws/names"
)

func TestAccFSxONTAPVolume_basic(t *testing.T) {
	ctx := acctest.Context(t)
	var volume awstypes.Volume
	resourceName := "aws_fsx_ontap_volume.test"
	rName := fmt.Sprintf("tf_acc_test_%d", sdkacctest.RandInt())

	resource.ParallelTest(t, resource.TestCase{
		PreCheck:                 func() { acctest.PreCheck(ctx, t); acctest.PreCheckPartitionHasService(t, names.FSxEndpointID) },
		ErrorCheck:               acctest.ErrorCheck(t, names.FSxServiceID),
		ProtoV5ProviderFactories: acctest.ProtoV5ProviderFactories,
		CheckDestroy:             testAccCheckONTAPVolumeDestroy(ctx),
		Steps: []resource.TestStep{
			{
				Config: testAccONTAPVolumeConfig_basic(rName),
				Check: resource.ComposeAggregateTestCheckFunc(
					testAccCheckONTAPVolumeExists(ctx, resourceName, &volume),
					acctest.MatchResourceAttrRegionalARN(resourceName, names.AttrARN, "fsx", regexache.MustCompile(`volume/fs-.+/fsvol-.+`)),
					resource.TestCheckResourceAttr(resourceName, "bypass_snaplock_enterprise_retention", acctest.CtFalse),
					resource.TestCheckResourceAttr(resourceName, "copy_tags_to_backups", acctest.CtFalse),
					resource.TestCheckResourceAttrSet(resourceName, names.AttrFileSystemID),
					resource.TestCheckResourceAttr(resourceName, "junction_path", fmt.Sprintf("/%[1]s", rName)),
					resource.TestCheckResourceAttr(resourceName, "ontap_volume_type", "RW"),
					resource.TestCheckResourceAttr(resourceName, names.AttrName, rName),
					resource.TestCheckResourceAttr(resourceName, "security_style", ""),
					resource.TestCheckResourceAttr(resourceName, "size_in_megabytes", "1024"),
					resource.TestCheckResourceAttr(resourceName, "skip_final_backup", acctest.CtTrue),
					resource.TestCheckResourceAttr(resourceName, "snaplock_configuration.#", acctest.Ct0),
					resource.TestCheckResourceAttr(resourceName, "snapshot_policy", "default"),
					resource.TestCheckResourceAttr(resourceName, "storage_efficiency_enabled", acctest.CtTrue),
					resource.TestCheckResourceAttrSet(resourceName, "storage_virtual_machine_id"),
					resource.TestCheckResourceAttr(resourceName, acctest.CtTagsPercent, acctest.Ct0),
					resource.TestCheckResourceAttr(resourceName, "tiering_policy.#", acctest.Ct1),
					resource.TestCheckResourceAttrSet(resourceName, "uuid"),
					resource.TestCheckResourceAttr(resourceName, names.AttrVolumeType, "ONTAP"),
				),
			},
			{
				ResourceName:      resourceName,
				ImportState:       true,
				ImportStateVerify: true,
				ImportStateVerifyIgnore: []string{
					"final_backup_tags",
					"skip_final_backup",
				},
			},
		},
	})
}

func TestAccFSxONTAPVolume_disappears(t *testing.T) {
	ctx := acctest.Context(t)
	var volume awstypes.Volume
	resourceName := "aws_fsx_ontap_volume.test"
	rName := fmt.Sprintf("tf_acc_test_%d", sdkacctest.RandInt())

	resource.ParallelTest(t, resource.TestCase{
		PreCheck:                 func() { acctest.PreCheck(ctx, t); acctest.PreCheckPartitionHasService(t, names.FSxEndpointID) },
		ErrorCheck:               acctest.ErrorCheck(t, names.FSxServiceID),
		ProtoV5ProviderFactories: acctest.ProtoV5ProviderFactories,
		CheckDestroy:             testAccCheckONTAPVolumeDestroy(ctx),
		Steps: []resource.TestStep{
			{
				Config: testAccONTAPVolumeConfig_basic(rName),
				Check: resource.ComposeTestCheckFunc(
					testAccCheckONTAPVolumeExists(ctx, resourceName, &volume),
					acctest.CheckResourceDisappears(ctx, acctest.Provider, tffsx.ResourceONTAPVolume(), resourceName),
				),
				ExpectNonEmptyPlan: true,
			},
		},
	})
}

func TestAccFSxONTAPVolume_aggregateConfiguration(t *testing.T) {
	ctx := acctest.Context(t)
	var volume1, volume2 awstypes.Volume
	ConstituentsPerAggregate := 10
	resourceName := "aws_fsx_ontap_volume.test"
	rName := fmt.Sprintf("tf_acc_test_%d", sdkacctest.RandInt())

	resource.ParallelTest(t, resource.TestCase{
		PreCheck:                 func() { acctest.PreCheck(ctx, t); acctest.PreCheckPartitionHasService(t, names.FSxEndpointID) },
		ErrorCheck:               acctest.ErrorCheck(t, names.FSxServiceID),
		ProtoV5ProviderFactories: acctest.ProtoV5ProviderFactories,
		CheckDestroy:             testAccCheckONTAPVolumeDestroy(ctx),
		Steps: []resource.TestStep{
			{
				Config: testAccONTAPVolumeConfig_aggregate(rName),
				Check: resource.ComposeTestCheckFunc(
					testAccCheckONTAPVolumeExists(ctx, resourceName, &volume1),
					resource.TestCheckResourceAttr(resourceName, "aggregate_configuration.#", acctest.Ct1),
					resource.TestCheckResourceAttr(resourceName, "aggregate_configuration.0.aggregates.#", acctest.Ct2),
					resource.TestCheckResourceAttr(resourceName, "aggregate_configuration.0.aggregates.0", "aggr1"),
					resource.TestCheckResourceAttr(resourceName, "aggregate_configuration.0.aggregates.1", "aggr2"),
				),
			},
			{
				ResourceName:      resourceName,
				ImportState:       true,
				ImportStateVerify: true,
				ImportStateVerifyIgnore: []string{
					"bypass_snaplock_enterprise_retention",
					"final_backup_tags",
					"skip_final_backup",
				},
			},
			{
				Config: testAccONTAPVolumeConfig_aggregateConstituents(rName, ConstituentsPerAggregate, ConstituentsPerAggregate*204800),
				Check: resource.ComposeTestCheckFunc(
					testAccCheckONTAPVolumeExists(ctx, resourceName, &volume2),
					testAccCheckONTAPVolumeRecreated(&volume1, &volume2),
					resource.TestCheckResourceAttr(resourceName, "aggregate_configuration.#", acctest.Ct1),
					resource.TestCheckResourceAttr(resourceName, "aggregate_configuration.0.aggregates.#", acctest.Ct2),
					resource.TestCheckResourceAttr(resourceName, "aggregate_configuration.0.aggregates.0", "aggr1"),
					resource.TestCheckResourceAttr(resourceName, "aggregate_configuration.0.aggregates.1", "aggr2"),
					resource.TestCheckResourceAttr(resourceName, "aggregate_configuration.0.total_constituents", fmt.Sprint(ConstituentsPerAggregate*2)),
					resource.TestCheckResourceAttr(resourceName, "size_in_megabytes", fmt.Sprint(ConstituentsPerAggregate*204800)),
				),
			},
		},
	})
}

func TestAccFSxONTAPVolume_copyTagsToBackups(t *testing.T) {
	ctx := acctest.Context(t)
	var volume1, volume2 awstypes.Volume
	resourceName := "aws_fsx_ontap_volume.test"
	rName := fmt.Sprintf("tf_acc_test_%d", sdkacctest.RandInt())

	resource.ParallelTest(t, resource.TestCase{
		PreCheck:                 func() { acctest.PreCheck(ctx, t); acctest.PreCheckPartitionHasService(t, names.FSxEndpointID) },
		ErrorCheck:               acctest.ErrorCheck(t, names.FSxServiceID),
		ProtoV5ProviderFactories: acctest.ProtoV5ProviderFactories,
		CheckDestroy:             testAccCheckONTAPVolumeDestroy(ctx),
		Steps: []resource.TestStep{
			{
				Config: testAccONTAPVolumeConfig_copyTagsToBackups(rName, true),
				Check: resource.ComposeTestCheckFunc(
					testAccCheckONTAPVolumeExists(ctx, resourceName, &volume1),
					resource.TestCheckResourceAttr(resourceName, "copy_tags_to_backups", acctest.CtTrue),
				),
			},
			{
				ResourceName:      resourceName,
				ImportState:       true,
				ImportStateVerify: true,
				ImportStateVerifyIgnore: []string{
					"bypass_snaplock_enterprise_retention",
					"final_backup_tags",
					"skip_final_backup",
				},
			},
			{
				Config: testAccONTAPVolumeConfig_copyTagsToBackups(rName, false),
				Check: resource.ComposeTestCheckFunc(
					testAccCheckONTAPVolumeExists(ctx, resourceName, &volume2),
					testAccCheckONTAPVolumeNotRecreated(&volume1, &volume2),
					resource.TestCheckResourceAttr(resourceName, "copy_tags_to_backups", acctest.CtFalse),
				),
			},
		},
	})
}

func TestAccFSxONTAPVolume_junctionPath(t *testing.T) {
	ctx := acctest.Context(t)
	var volume1, volume2 awstypes.Volume
	resourceName := "aws_fsx_ontap_volume.test"
	rName := fmt.Sprintf("tf_acc_test_%d", sdkacctest.RandInt())
	jPath1 := "/path1"
	jPath2 := "/path2"

	resource.ParallelTest(t, resource.TestCase{
		PreCheck:                 func() { acctest.PreCheck(ctx, t); acctest.PreCheckPartitionHasService(t, names.FSxEndpointID) },
		ErrorCheck:               acctest.ErrorCheck(t, names.FSxServiceID),
		ProtoV5ProviderFactories: acctest.ProtoV5ProviderFactories,
		CheckDestroy:             testAccCheckONTAPVolumeDestroy(ctx),
		Steps: []resource.TestStep{
			{
				Config: testAccONTAPVolumeConfig_junctionPath(rName, jPath1),
				Check: resource.ComposeTestCheckFunc(
					testAccCheckONTAPVolumeExists(ctx, resourceName, &volume1),
					resource.TestCheckResourceAttr(resourceName, names.AttrName, rName),
					resource.TestCheckResourceAttr(resourceName, "junction_path", jPath1),
				),
			},
			{
				ResourceName:      resourceName,
				ImportState:       true,
				ImportStateVerify: true,
				ImportStateVerifyIgnore: []string{
					"bypass_snaplock_enterprise_retention",
					"final_backup_tags",
					"skip_final_backup",
				},
			},
			{
				Config: testAccONTAPVolumeConfig_junctionPath(rName, jPath2),
				Check: resource.ComposeTestCheckFunc(
					testAccCheckONTAPVolumeExists(ctx, resourceName, &volume2),
					testAccCheckONTAPVolumeNotRecreated(&volume1, &volume2),
					resource.TestCheckResourceAttr(resourceName, names.AttrName, rName),
					resource.TestCheckResourceAttr(resourceName, "junction_path", jPath2),
				),
			},
		},
	})
}

func TestAccFSxONTAPVolume_name(t *testing.T) {
	ctx := acctest.Context(t)
	var volume1, volume2 awstypes.Volume
	resourceName := "aws_fsx_ontap_volume.test"
	rName := fmt.Sprintf("tf_acc_test_%d", sdkacctest.RandInt())
	rName2 := fmt.Sprintf("tf_acc_test_%d", sdkacctest.RandInt())

	resource.ParallelTest(t, resource.TestCase{
		PreCheck:                 func() { acctest.PreCheck(ctx, t); acctest.PreCheckPartitionHasService(t, names.FSxEndpointID) },
		ErrorCheck:               acctest.ErrorCheck(t, names.FSxServiceID),
		ProtoV5ProviderFactories: acctest.ProtoV5ProviderFactories,
		CheckDestroy:             testAccCheckONTAPVolumeDestroy(ctx),
		Steps: []resource.TestStep{
			{
				Config: testAccONTAPVolumeConfig_basic(rName),
				Check: resource.ComposeTestCheckFunc(
					testAccCheckONTAPVolumeExists(ctx, resourceName, &volume1),
					resource.TestCheckResourceAttr(resourceName, names.AttrName, rName),
				),
			},
			{
				ResourceName:      resourceName,
				ImportState:       true,
				ImportStateVerify: true,
				ImportStateVerifyIgnore: []string{
					"bypass_snaplock_enterprise_retention",
					"final_backup_tags",
					"skip_final_backup",
				},
			},
			{
				Config: testAccONTAPVolumeConfig_basic(rName2),
				Check: resource.ComposeTestCheckFunc(
					testAccCheckONTAPVolumeExists(ctx, resourceName, &volume2),
					testAccCheckONTAPVolumeRecreated(&volume1, &volume2),
					resource.TestCheckResourceAttr(resourceName, names.AttrName, rName2),
				),
			},
		},
	})
}

func TestAccFSxONTAPVolume_ontapVolumeType(t *testing.T) {
	ctx := acctest.Context(t)
	var volume awstypes.Volume
	resourceName := "aws_fsx_ontap_volume.test"
	rName := fmt.Sprintf("tf_acc_test_%d", sdkacctest.RandInt())

	resource.ParallelTest(t, resource.TestCase{
		PreCheck:                 func() { acctest.PreCheck(ctx, t); acctest.PreCheckPartitionHasService(t, names.FSxEndpointID) },
		ErrorCheck:               acctest.ErrorCheck(t, names.FSxServiceID),
		ProtoV5ProviderFactories: acctest.ProtoV5ProviderFactories,
		CheckDestroy:             testAccCheckONTAPVolumeDestroy(ctx),
		Steps: []resource.TestStep{
			{
				Config: testAccONTAPVolumeConfig_ontapVolumeTypeDP(rName),
				Check: resource.ComposeTestCheckFunc(
					testAccCheckONTAPVolumeExists(ctx, resourceName, &volume),
					resource.TestCheckResourceAttr(resourceName, "ontap_volume_type", "DP"),
				),
			},
			{
				ResourceName:      resourceName,
				ImportState:       true,
				ImportStateVerify: true,
				ImportStateVerifyIgnore: []string{
					"bypass_snaplock_enterprise_retention",
					"final_backup_tags",
					"skip_final_backup",
				},
			},
		},
	})
}

func TestAccFSxONTAPVolume_securityStyle(t *testing.T) {
	ctx := acctest.Context(t)
	var volume1, volume2, volume3 awstypes.Volume
	resourceName := "aws_fsx_ontap_volume.test"
	rName := fmt.Sprintf("tf_acc_test_%d", sdkacctest.RandInt())

	resource.ParallelTest(t, resource.TestCase{
		PreCheck:                 func() { acctest.PreCheck(ctx, t); acctest.PreCheckPartitionHasService(t, names.FSxEndpointID) },
		ErrorCheck:               acctest.ErrorCheck(t, names.FSxServiceID),
		ProtoV5ProviderFactories: acctest.ProtoV5ProviderFactories,
		CheckDestroy:             testAccCheckONTAPVolumeDestroy(ctx),
		Steps: []resource.TestStep{
			{
				Config: testAccONTAPVolumeConfig_securityStyle(rName, "UNIX"),
				Check: resource.ComposeTestCheckFunc(
					testAccCheckONTAPVolumeExists(ctx, resourceName, &volume1),
					resource.TestCheckResourceAttr(resourceName, names.AttrName, rName),
					resource.TestCheckResourceAttr(resourceName, "security_style", "UNIX"),
				),
			},
			{
				ResourceName:      resourceName,
				ImportState:       true,
				ImportStateVerify: true,
				ImportStateVerifyIgnore: []string{
					"bypass_snaplock_enterprise_retention",
					"final_backup_tags",
					"skip_final_backup",
				},
			},
			{
				Config: testAccONTAPVolumeConfig_securityStyle(rName, "NTFS"),
				Check: resource.ComposeTestCheckFunc(
					testAccCheckONTAPVolumeExists(ctx, resourceName, &volume2),
					testAccCheckONTAPVolumeNotRecreated(&volume1, &volume2),
					resource.TestCheckResourceAttr(resourceName, names.AttrName, rName),
					resource.TestCheckResourceAttr(resourceName, "security_style", "NTFS"),
				),
			},
			{
				Config: testAccONTAPVolumeConfig_securityStyle(rName, "MIXED"),
				Check: resource.ComposeTestCheckFunc(
					testAccCheckONTAPVolumeExists(ctx, resourceName, &volume3),
					testAccCheckONTAPVolumeNotRecreated(&volume1, &volume3),
					resource.TestCheckResourceAttr(resourceName, names.AttrName, rName),
					resource.TestCheckResourceAttr(resourceName, "security_style", "MIXED"),
				),
			},
		},
	})
}

func TestAccFSxONTAPVolume_size(t *testing.T) {
	ctx := acctest.Context(t)
	var volume1, volume2, volume3, volume4 awstypes.Volume
	resourceName := "aws_fsx_ontap_volume.test"
	rName := fmt.Sprintf("tf_acc_test_%d", sdkacctest.RandInt())
	size1 := 1024
	size2 := 2048
	size3 := int64(549755813888000)
	size4 := int64(1125899906842623)

	resource.ParallelTest(t, resource.TestCase{
		PreCheck:                 func() { acctest.PreCheck(ctx, t); acctest.PreCheckPartitionHasService(t, names.FSxEndpointID) },
		ErrorCheck:               acctest.ErrorCheck(t, names.FSxServiceID),
		ProtoV5ProviderFactories: acctest.ProtoV5ProviderFactories,
		CheckDestroy:             testAccCheckONTAPVolumeDestroy(ctx),
		Steps: []resource.TestStep{
			{
				Config: testAccONTAPVolumeConfig_size(rName, size1),
				Check: resource.ComposeTestCheckFunc(
					testAccCheckONTAPVolumeExists(ctx, resourceName, &volume1),
					resource.TestCheckResourceAttr(resourceName, names.AttrName, rName),
					resource.TestCheckResourceAttr(resourceName, "size_in_megabytes", fmt.Sprint(size1)),
				),
			},
			{
				ResourceName:      resourceName,
				ImportState:       true,
				ImportStateVerify: true,
				ImportStateVerifyIgnore: []string{
					"bypass_snaplock_enterprise_retention",
					"final_backup_tags",
					"skip_final_backup",
				},
			},
			{
				Config: testAccONTAPVolumeConfig_size(rName, size2),
				Check: resource.ComposeTestCheckFunc(
					testAccCheckONTAPVolumeExists(ctx, resourceName, &volume2),
					testAccCheckONTAPVolumeNotRecreated(&volume1, &volume2),
					resource.TestCheckResourceAttr(resourceName, names.AttrName, rName),
					resource.TestCheckResourceAttr(resourceName, "size_in_megabytes", fmt.Sprint(size2)),
				),
			},
			{
				Config: testAccONTAPVolumeConfig_sizeBytes(rName, size3),
				Check: resource.ComposeTestCheckFunc(
					testAccCheckONTAPVolumeExists(ctx, resourceName, &volume3),
					testAccCheckONTAPVolumeRecreated(&volume2, &volume3),
					resource.TestCheckResourceAttr(resourceName, names.AttrName, rName),
					resource.TestCheckResourceAttr(resourceName, "size_in_bytes", fmt.Sprint(size3)),
				),
			},
			{
				Config: testAccONTAPVolumeConfig_sizeBytes(rName, size4),
				Check: resource.ComposeTestCheckFunc(
					testAccCheckONTAPVolumeExists(ctx, resourceName, &volume4),
					testAccCheckONTAPVolumeNotRecreated(&volume3, &volume4),
					resource.TestCheckResourceAttr(resourceName, names.AttrName, rName),
					resource.TestCheckResourceAttr(resourceName, "size_in_bytes", fmt.Sprint(size4)),
				),
			},
		},
	})
}

func TestAccFSxONTAPVolume_snaplock(t *testing.T) {
	ctx := acctest.Context(t)
	var volume1 /*, volume2*/ awstypes.Volume
	resourceName := "aws_fsx_ontap_volume.test"
	rName := fmt.Sprintf("tf_acc_test_%d", sdkacctest.RandInt())

	resource.ParallelTest(t, resource.TestCase{
		PreCheck:                 func() { acctest.PreCheck(ctx, t); acctest.PreCheckPartitionHasService(t, names.FSxEndpointID) },
		ErrorCheck:               acctest.ErrorCheck(t, names.FSxServiceID),
		ProtoV5ProviderFactories: acctest.ProtoV5ProviderFactories,
		CheckDestroy:             testAccCheckONTAPVolumeDestroy(ctx),
		Steps: []resource.TestStep{
			{
				Config: testAccONTAPVolumeConfig_snaplockCreate(rName),
				Check: resource.ComposeAggregateTestCheckFunc(
					testAccCheckONTAPVolumeExists(ctx, resourceName, &volume1),
					resource.TestCheckResourceAttr(resourceName, "bypass_snaplock_enterprise_retention", acctest.CtTrue),
					resource.TestCheckResourceAttr(resourceName, "snaplock_configuration.#", acctest.Ct1),
					resource.TestCheckResourceAttr(resourceName, "snaplock_configuration.0.audit_log_volume", acctest.CtFalse),
					resource.TestCheckResourceAttr(resourceName, "snaplock_configuration.0.autocommit_period.#", acctest.Ct1),
					resource.TestCheckResourceAttr(resourceName, "snaplock_configuration.0.autocommit_period.0.type", "NONE"),
					resource.TestCheckResourceAttr(resourceName, "snaplock_configuration.0.autocommit_period.0.value", acctest.Ct0),
					resource.TestCheckResourceAttr(resourceName, "snaplock_configuration.0.privileged_delete", "DISABLED"),
					resource.TestCheckResourceAttr(resourceName, "snaplock_configuration.0.retention_period.#", acctest.Ct1),
					resource.TestCheckResourceAttr(resourceName, "snaplock_configuration.0.retention_period.0.default_retention.#", acctest.Ct1),
					resource.TestCheckResourceAttr(resourceName, "snaplock_configuration.0.retention_period.0.default_retention.0.type", "YEARS"),
					resource.TestCheckResourceAttr(resourceName, "snaplock_configuration.0.retention_period.0.default_retention.0.value", acctest.Ct0),
					resource.TestCheckResourceAttr(resourceName, "snaplock_configuration.0.retention_period.0.maximum_retention.#", acctest.Ct1),
					resource.TestCheckResourceAttr(resourceName, "snaplock_configuration.0.retention_period.0.maximum_retention.0.type", "YEARS"),
					resource.TestCheckResourceAttr(resourceName, "snaplock_configuration.0.retention_period.0.maximum_retention.0.value", "30"),
					resource.TestCheckResourceAttr(resourceName, "snaplock_configuration.0.retention_period.0.minimum_retention.#", acctest.Ct1),
					resource.TestCheckResourceAttr(resourceName, "snaplock_configuration.0.retention_period.0.minimum_retention.0.type", "YEARS"),
					resource.TestCheckResourceAttr(resourceName, "snaplock_configuration.0.retention_period.0.minimum_retention.0.value", acctest.Ct0),
					resource.TestCheckResourceAttr(resourceName, "snaplock_configuration.0.snaplock_type", "ENTERPRISE"),
					resource.TestCheckResourceAttr(resourceName, "snaplock_configuration.0.volume_append_mode_enabled", acctest.CtFalse),
				),
			},
			{
				ResourceName:      resourceName,
				ImportState:       true,
				ImportStateVerify: true,
				ImportStateVerifyIgnore: []string{
					"bypass_snaplock_enterprise_retention",
					"final_backup_tags",
					"skip_final_backup",
				},
			},
			/*
				See https://docs.aws.amazon.com/fsx/latest/ONTAPGuide/how-snaplock-works.html#snaplock-audit-log-volume.
				> The minimum retention period for a SnapLock audit log volume is six months. Until this retention period expires, the SnapLock audit log volume and the SVM and file system that are associated with it can't be deleted even if the volume was created in SnapLock Enterprise mode.

				{
					Config: testAccONTAPVolumeConfig_snaplockUpdate(rName),
					Check: resource.ComposeAggregateTestCheckFunc(
						testAccCheckONTAPVolumeExists(ctx, resourceName, &volume2),
						testAccCheckONTAPVolumeNotRecreated(&volume1, &volume2),
						resource.TestCheckResourceAttr(resourceName, "bypass_snaplock_enterprise_retention", "true"),
						resource.TestCheckResourceAttr(resourceName, "snaplock_configuration.#", "1"),
						resource.TestCheckResourceAttr(resourceName, "snaplock_configuration.0.audit_log_volume", "true"),
						resource.TestCheckResourceAttr(resourceName, "snaplock_configuration.0.autocommit_period.#", "1"),
						resource.TestCheckResourceAttr(resourceName, "snaplock_configuration.0.autocommit_period.0.type", "DAYS"),
						resource.TestCheckResourceAttr(resourceName, "snaplock_configuration.0.autocommit_period.0.value", "14"),
						resource.TestCheckResourceAttr(resourceName, "snaplock_configuration.0.privileged_delete", "PERMANENTLY_DISABLED"),
						resource.TestCheckResourceAttr(resourceName, "snaplock_configuration.0.retention_period.#", "1"),
						resource.TestCheckResourceAttr(resourceName, "snaplock_configuration.0.retention_period.0.default_retention.#", "1"),
						resource.TestCheckResourceAttr(resourceName, "snaplock_configuration.0.retention_period.0.default_retention.0.type", "DAYS"),
						resource.TestCheckResourceAttr(resourceName, "snaplock_configuration.0.retention_period.0.default_retention.0.value", "30"),
						resource.TestCheckResourceAttr(resourceName, "snaplock_configuration.0.retention_period.0.maximum_retention.#", "1"),
						resource.TestCheckResourceAttr(resourceName, "snaplock_configuration.0.retention_period.0.maximum_retention.0.type", "MONTHS"),
						resource.TestCheckResourceAttr(resourceName, "snaplock_configuration.0.retention_period.0.maximum_retention.0.value", "9"),
						resource.TestCheckResourceAttr(resourceName, "snaplock_configuration.0.retention_period.0.minimum_retention.#", "1"),
						resource.TestCheckResourceAttr(resourceName, "snaplock_configuration.0.retention_period.0.minimum_retention.0.type", "HOURS"),
						resource.TestCheckResourceAttr(resourceName, "snaplock_configuration.0.retention_period.0.minimum_retention.0.value", "24"),
						resource.TestCheckResourceAttr(resourceName, "snaplock_configuration.0.snaplock_type", "ENTERPRISE"),
						resource.TestCheckResourceAttr(resourceName, "snaplock_configuration.0.volume_append_mode_enabled", "true"),
					),
				},
			*/
		},
	})
}

func TestAccFSxONTAPVolume_snapshotPolicy(t *testing.T) {
	ctx := acctest.Context(t)
	var volume1, volume2 awstypes.Volume
	resourceName := "aws_fsx_ontap_volume.test"
	rName := fmt.Sprintf("tf_acc_test_%d", sdkacctest.RandInt())
	policy1 := "default"
	policy2 := "none"

	resource.ParallelTest(t, resource.TestCase{
		PreCheck:                 func() { acctest.PreCheck(ctx, t); acctest.PreCheckPartitionHasService(t, names.FSxEndpointID) },
		ErrorCheck:               acctest.ErrorCheck(t, names.FSxServiceID),
		ProtoV5ProviderFactories: acctest.ProtoV5ProviderFactories,
		CheckDestroy:             testAccCheckONTAPVolumeDestroy(ctx),
		Steps: []resource.TestStep{
			{
				Config: testAccONTAPVolumeConfig_snapshotPolicy(rName, policy1),
				Check: resource.ComposeTestCheckFunc(
					testAccCheckONTAPVolumeExists(ctx, resourceName, &volume1),
					resource.TestCheckResourceAttr(resourceName, names.AttrName, rName),
					resource.TestCheckResourceAttr(resourceName, "snapshot_policy", fmt.Sprint(policy1)),
				),
			},
			{
				ResourceName:      resourceName,
				ImportState:       true,
				ImportStateVerify: true,
				ImportStateVerifyIgnore: []string{
					"bypass_snaplock_enterprise_retention",
					"final_backup_tags",
					"skip_final_backup",
				},
			},
			{
				Config: testAccONTAPVolumeConfig_snapshotPolicy(rName, policy2),
				Check: resource.ComposeTestCheckFunc(
					testAccCheckONTAPVolumeExists(ctx, resourceName, &volume2),
					testAccCheckONTAPVolumeNotRecreated(&volume1, &volume2),
					resource.TestCheckResourceAttr(resourceName, names.AttrName, rName),
					resource.TestCheckResourceAttr(resourceName, "snapshot_policy", fmt.Sprint(policy2)),
				),
			},
		},
	})
}

func TestAccFSxONTAPVolume_storageEfficiency(t *testing.T) {
	ctx := acctest.Context(t)
	var volume1, volume2 awstypes.Volume
	resourceName := "aws_fsx_ontap_volume.test"
	rName := fmt.Sprintf("tf_acc_test_%d", sdkacctest.RandInt())

	resource.ParallelTest(t, resource.TestCase{
		PreCheck:                 func() { acctest.PreCheck(ctx, t); acctest.PreCheckPartitionHasService(t, names.FSxEndpointID) },
		ErrorCheck:               acctest.ErrorCheck(t, names.FSxServiceID),
		ProtoV5ProviderFactories: acctest.ProtoV5ProviderFactories,
		CheckDestroy:             testAccCheckONTAPVolumeDestroy(ctx),
		Steps: []resource.TestStep{
			{
				Config: testAccONTAPVolumeConfig_storageEfficiency(rName, true),
				Check: resource.ComposeTestCheckFunc(
					testAccCheckONTAPVolumeExists(ctx, resourceName, &volume1),
					resource.TestCheckResourceAttr(resourceName, names.AttrName, rName),
					resource.TestCheckResourceAttr(resourceName, "storage_efficiency_enabled", acctest.CtTrue),
				),
			},
			{
				ResourceName:      resourceName,
				ImportState:       true,
				ImportStateVerify: true,
				ImportStateVerifyIgnore: []string{
					"bypass_snaplock_enterprise_retention",
					"final_backup_tags",
					"skip_final_backup",
				},
			},
			{
				Config: testAccONTAPVolumeConfig_storageEfficiency(rName, false),
				Check: resource.ComposeTestCheckFunc(
					testAccCheckONTAPVolumeExists(ctx, resourceName, &volume2),
					testAccCheckONTAPVolumeNotRecreated(&volume1, &volume2),
					resource.TestCheckResourceAttr(resourceName, names.AttrName, rName),
					resource.TestCheckResourceAttr(resourceName, "storage_efficiency_enabled", acctest.CtFalse),
				),
			},
		},
	})
}

func TestAccFSxONTAPVolume_tags(t *testing.T) {
	ctx := acctest.Context(t)
	var volume1, volume2, volume3 awstypes.Volume
	resourceName := "aws_fsx_ontap_volume.test"
	rName := fmt.Sprintf("tf_acc_test_%d", sdkacctest.RandInt())

	resource.ParallelTest(t, resource.TestCase{
		PreCheck:                 func() { acctest.PreCheck(ctx, t); acctest.PreCheckPartitionHasService(t, names.FSxEndpointID) },
		ErrorCheck:               acctest.ErrorCheck(t, names.FSxServiceID),
		ProtoV5ProviderFactories: acctest.ProtoV5ProviderFactories,
		CheckDestroy:             testAccCheckONTAPVolumeDestroy(ctx),
		Steps: []resource.TestStep{
			{
				Config: testAccONTAPVolumeConfig_tags1(rName, acctest.CtKey1, acctest.CtValue1),
				Check: resource.ComposeTestCheckFunc(
					testAccCheckONTAPVolumeExists(ctx, resourceName, &volume1),
					resource.TestCheckResourceAttr(resourceName, acctest.CtTagsPercent, acctest.Ct1),
					resource.TestCheckResourceAttr(resourceName, acctest.CtTagsKey1, acctest.CtValue1),
				),
			},
			{
				ResourceName:      resourceName,
				ImportState:       true,
				ImportStateVerify: true,
				ImportStateVerifyIgnore: []string{
					"bypass_snaplock_enterprise_retention",
					"final_backup_tags",
					"skip_final_backup",
				},
			},
			{
				Config: testAccONTAPVolumeConfig_tags2(rName, acctest.CtKey1, acctest.CtValue1Updated, acctest.CtKey2, acctest.CtValue2),
				Check: resource.ComposeTestCheckFunc(
					testAccCheckONTAPVolumeExists(ctx, resourceName, &volume2),
					testAccCheckONTAPVolumeNotRecreated(&volume1, &volume2),
					resource.TestCheckResourceAttr(resourceName, acctest.CtTagsPercent, acctest.Ct2),
					resource.TestCheckResourceAttr(resourceName, acctest.CtTagsKey1, acctest.CtValue1Updated),
					resource.TestCheckResourceAttr(resourceName, acctest.CtTagsKey2, acctest.CtValue2),
				),
			},
			{
				Config: testAccONTAPVolumeConfig_tags1(rName, acctest.CtKey2, acctest.CtValue2),
				Check: resource.ComposeTestCheckFunc(
					testAccCheckONTAPVolumeExists(ctx, resourceName, &volume3),
					testAccCheckONTAPVolumeNotRecreated(&volume2, &volume3),
					resource.TestCheckResourceAttr(resourceName, acctest.CtTagsPercent, acctest.Ct1),
					resource.TestCheckResourceAttr(resourceName, acctest.CtTagsKey2, acctest.CtValue2),
				),
			},
		},
	})
}

func TestAccFSxONTAPVolume_tieringPolicy(t *testing.T) {
	ctx := acctest.Context(t)
	var volume1, volume2, volume3, volume4 awstypes.Volume
	resourceName := "aws_fsx_ontap_volume.test"
	rName := fmt.Sprintf("tf_acc_test_%d", sdkacctest.RandInt())

	resource.ParallelTest(t, resource.TestCase{
		PreCheck:                 func() { acctest.PreCheck(ctx, t); acctest.PreCheckPartitionHasService(t, names.FSxEndpointID) },
		ErrorCheck:               acctest.ErrorCheck(t, names.FSxServiceID),
		ProtoV5ProviderFactories: acctest.ProtoV5ProviderFactories,
		CheckDestroy:             testAccCheckONTAPVolumeDestroy(ctx),
		Steps: []resource.TestStep{
			{
				Config: testAccONTAPVolumeConfig_tieringPolicyNoCooling(rName, "NONE"),
				Check: resource.ComposeTestCheckFunc(
					testAccCheckONTAPVolumeExists(ctx, resourceName, &volume1),
					resource.TestCheckResourceAttr(resourceName, names.AttrName, rName),
					resource.TestCheckResourceAttr(resourceName, "tiering_policy.0.name", "NONE"),
				),
			},
			{
				ResourceName:      resourceName,
				ImportState:       true,
				ImportStateVerify: true,
				ImportStateVerifyIgnore: []string{
					"bypass_snaplock_enterprise_retention",
					"final_backup_tags",
					"skip_final_backup",
				},
			},
			{
				Config: testAccONTAPVolumeConfig_tieringPolicy(rName, "SNAPSHOT_ONLY", 10),
				Check: resource.ComposeTestCheckFunc(
					testAccCheckONTAPVolumeExists(ctx, resourceName, &volume2),
					testAccCheckONTAPVolumeNotRecreated(&volume1, &volume2),
					resource.TestCheckResourceAttr(resourceName, names.AttrName, rName),
					resource.TestCheckResourceAttr(resourceName, "tiering_policy.0.name", "SNAPSHOT_ONLY"),
					resource.TestCheckResourceAttr(resourceName, "tiering_policy.0.cooling_period", acctest.Ct10),
				),
			},
			{
				Config: testAccONTAPVolumeConfig_tieringPolicy(rName, "AUTO", 60),
				Check: resource.ComposeTestCheckFunc(
					testAccCheckONTAPVolumeExists(ctx, resourceName, &volume3),
					testAccCheckONTAPVolumeNotRecreated(&volume1, &volume3),
					resource.TestCheckResourceAttr(resourceName, names.AttrName, rName),
					resource.TestCheckResourceAttr(resourceName, "tiering_policy.0.name", "AUTO"),
					resource.TestCheckResourceAttr(resourceName, "tiering_policy.0.cooling_period", "60"),
				),
			},
			{
				Config: testAccONTAPVolumeConfig_tieringPolicyNoCooling(rName, "ALL"),
				Check: resource.ComposeTestCheckFunc(
					testAccCheckONTAPVolumeExists(ctx, resourceName, &volume4),
					testAccCheckONTAPVolumeNotRecreated(&volume1, &volume4),
					resource.TestCheckResourceAttr(resourceName, names.AttrName, rName),
					resource.TestCheckResourceAttr(resourceName, "tiering_policy.0.name", "ALL"),
				),
			},
		},
	})
}

func TestAccFSxONTAPVolume_volumeStyle(t *testing.T) {
	ctx := acctest.Context(t)
	var volume awstypes.Volume
	resourceName := "aws_fsx_ontap_volume.test"
	style1 := "FLEXVOL"
	style2 := "FLEXGROUP"
	rName := fmt.Sprintf("tf_acc_test_%d", sdkacctest.RandInt())

	resource.ParallelTest(t, resource.TestCase{
		PreCheck:                 func() { acctest.PreCheck(ctx, t); acctest.PreCheckPartitionHasService(t, names.FSxEndpointID) },
		ErrorCheck:               acctest.ErrorCheck(t, names.FSxServiceID),
		ProtoV5ProviderFactories: acctest.ProtoV5ProviderFactories,
		CheckDestroy:             testAccCheckONTAPVolumeDestroy(ctx),
		Steps: []resource.TestStep{
			{
				Config: testAccONTAPVolumeConfig_ontapStyle(rName, style1),
				Check: resource.ComposeTestCheckFunc(
					testAccCheckONTAPVolumeExists(ctx, resourceName, &volume),
					resource.TestCheckResourceAttr(resourceName, "volume_style", style1),
				),
			},
			{
				ResourceName:      resourceName,
				ImportState:       true,
				ImportStateVerify: true,
				ImportStateVerifyIgnore: []string{
					"bypass_snaplock_enterprise_retention",
					"final_backup_tags",
					"skip_final_backup",
				},
			},
			{
				Config: testAccONTAPVolumeConfig_ontapStyle(rName, style2),
				Check: resource.ComposeTestCheckFunc(
					testAccCheckONTAPVolumeExists(ctx, resourceName, &volume),
					resource.TestCheckResourceAttr(resourceName, "volume_style", style2),
				),
			},
		},
	})
}

<<<<<<< HEAD
func testAccCheckONTAPVolumeExists(ctx context.Context, n string, v *awstypes.Volume) resource.TestCheckFunc {
=======
func TestAccFSxONTAPVolume_deleteConfig(t *testing.T) {
	ctx := acctest.Context(t)
	var volume fsx.Volume
	resourceName := "aws_fsx_ontap_volume.test"
	rName := fmt.Sprintf("tf_acc_test_%d", sdkacctest.RandInt())

	acctest.SkipIfEnvVarNotSet(t, "AWS_FSX_CREATE_FINAL_BACKUP")

	resource.ParallelTest(t, resource.TestCase{
		PreCheck:                 func() { acctest.PreCheck(ctx, t); acctest.PreCheckPartitionHasService(t, fsx.EndpointsID) },
		ErrorCheck:               acctest.ErrorCheck(t, names.FSxServiceID),
		ProtoV5ProviderFactories: acctest.ProtoV5ProviderFactories,
		CheckDestroy:             testAccCheckONTAPVolumeDestroy(ctx),
		Steps: []resource.TestStep{
			{
				Config: testAccONTAPVolumeConfig_deleteConfig(rName, acctest.CtKey1, acctest.CtValue1, acctest.CtKey2, acctest.CtValue2),
				Check: resource.ComposeTestCheckFunc(
					testAccCheckONTAPVolumeExists(ctx, resourceName, &volume),
					resource.TestCheckResourceAttr(resourceName, "final_backup_tags.%", acctest.Ct2),
					resource.TestCheckResourceAttr(resourceName, "final_backup_tags."+acctest.CtKey1, acctest.CtValue1),
					resource.TestCheckResourceAttr(resourceName, "final_backup_tags."+acctest.CtKey2, acctest.CtValue2),
					resource.TestCheckResourceAttr(resourceName, "skip_final_backup", acctest.CtFalse),
				),
			},
			{
				ResourceName:      resourceName,
				ImportState:       true,
				ImportStateVerify: true,
				ImportStateVerifyIgnore: []string{
					"bypass_snaplock_enterprise_retention",
					"final_backup_tags",
					"skip_final_backup",
				},
			},
		},
	})
}

func testAccCheckONTAPVolumeExists(ctx context.Context, n string, v *fsx.Volume) resource.TestCheckFunc {
>>>>>>> c70f0c66
	return func(s *terraform.State) error {
		rs, ok := s.RootModule().Resources[n]
		if !ok {
			return fmt.Errorf("Not found: %s", n)
		}

		conn := acctest.Provider.Meta().(*conns.AWSClient).FSxClient(ctx)

		output, err := tffsx.FindONTAPVolumeByID(ctx, conn, rs.Primary.ID)

		if err != nil {
			return err
		}

		*v = *output

		return nil
	}
}

func testAccCheckONTAPVolumeDestroy(ctx context.Context) resource.TestCheckFunc {
	return func(s *terraform.State) error {
		conn := acctest.Provider.Meta().(*conns.AWSClient).FSxClient(ctx)

		for _, rs := range s.RootModule().Resources {
			if rs.Type != "aws_fsx_ontap_volume" {
				continue
			}

			_, err := tffsx.FindONTAPVolumeByID(ctx, conn, rs.Primary.ID)

			if tfresource.NotFound(err) {
				continue
			}

			if err != nil {
				return err
			}

			return fmt.Errorf("FSx for NetApp ONTAP Volume %s still exists", rs.Primary.ID)
		}
		return nil
	}
}

func testAccCheckONTAPVolumeNotRecreated(i, j *awstypes.Volume) resource.TestCheckFunc {
	return func(s *terraform.State) error {
		if aws.ToString(i.VolumeId) != aws.ToString(j.VolumeId) {
			return fmt.Errorf("FSx for NetApp ONTAP Volume (%s) recreated", aws.ToString(i.VolumeId))
		}

		return nil
	}
}

func testAccCheckONTAPVolumeRecreated(i, j *awstypes.Volume) resource.TestCheckFunc {
	return func(s *terraform.State) error {
		if aws.ToString(i.VolumeId) == aws.ToString(j.VolumeId) {
			return fmt.Errorf("FSx for NetApp ONTAP Volume (%s) not recreated", aws.ToString(i.VolumeId))
		}

		return nil
	}
}

func testAccONTAPVolumeConfig_base(rName string) string {
	return acctest.ConfigCompose(acctest.ConfigVPCWithSubnets(rName, 2), fmt.Sprintf(`
resource "aws_fsx_ontap_file_system" "test" {
  storage_capacity    = 1024
  subnet_ids          = aws_subnet.test[*].id
  deployment_type     = "MULTI_AZ_1"
  throughput_capacity = 512
  preferred_subnet_id = aws_subnet.test[0].id

  tags = {
    Name = %[1]q
  }
}

resource "aws_fsx_ontap_storage_virtual_machine" "test" {
  file_system_id = aws_fsx_ontap_file_system.test.id
  name           = %[1]q
}
`, rName))
}

func testAccONTAPVolumeConfig_baseScaleOut(rName string) string {
	return acctest.ConfigCompose(acctest.ConfigVPCWithSubnets(rName, 2), fmt.Sprintf(`
resource "aws_fsx_ontap_file_system" "test" {
  storage_capacity                = 2048
  subnet_ids                      = [aws_subnet.test[0].id]
  deployment_type                 = "SINGLE_AZ_2"
  ha_pairs                        = 2
  throughput_capacity_per_ha_pair = 3072
  preferred_subnet_id             = aws_subnet.test[0].id

  tags = {
    Name = %[1]q
  }
}

resource "aws_fsx_ontap_storage_virtual_machine" "test" {
  file_system_id = aws_fsx_ontap_file_system.test.id
  name           = %[1]q
}
`, rName))
}

func testAccONTAPVolumeConfig_basic(rName string) string {
	return acctest.ConfigCompose(testAccONTAPVolumeConfig_base(rName), fmt.Sprintf(`
resource "aws_fsx_ontap_volume" "test" {
  name                       = %[1]q
  junction_path              = "/%[1]s"
  size_in_megabytes          = 1024
  skip_final_backup          = true
  storage_efficiency_enabled = true
  storage_virtual_machine_id = aws_fsx_ontap_storage_virtual_machine.test.id
}
`, rName))
}

func testAccONTAPVolumeConfig_aggregate(rName string) string {
	return acctest.ConfigCompose(testAccONTAPVolumeConfig_baseScaleOut(rName), fmt.Sprintf(`
resource "aws_fsx_ontap_volume" "test" {
  name                       = %[1]q
  junction_path              = "/%[1]s"
  size_in_megabytes          = 16 * 102400
  skip_final_backup          = true
  storage_efficiency_enabled = true
  storage_virtual_machine_id = aws_fsx_ontap_storage_virtual_machine.test.id
  volume_style               = "FLEXGROUP"

  aggregate_configuration {
    aggregates = ["aggr1", "aggr2"]
  }

}
`, rName))
}

func testAccONTAPVolumeConfig_aggregateConstituents(rName string, ConstituentsPerAggregate int, size int) string {
	return acctest.ConfigCompose(testAccONTAPVolumeConfig_baseScaleOut(rName), fmt.Sprintf(`
resource "aws_fsx_ontap_volume" "test" {
  name                       = %[1]q
  junction_path              = "/%[1]s"
  size_in_megabytes          = %[3]d
  skip_final_backup          = true
  storage_efficiency_enabled = true
  storage_virtual_machine_id = aws_fsx_ontap_storage_virtual_machine.test.id
  volume_style               = "FLEXGROUP"

  aggregate_configuration {
    aggregates                 = ["aggr1", "aggr2"]
    constituents_per_aggregate = %[2]d
  }

}
`, rName, ConstituentsPerAggregate, size))
}

func testAccONTAPVolumeConfig_copyTagsToBackups(rName string, copyTagsToBackups bool) string {
	return acctest.ConfigCompose(testAccONTAPVolumeConfig_base(rName), fmt.Sprintf(`
resource "aws_fsx_ontap_volume" "test" {
  name                       = %[1]q
  junction_path              = "/%[1]s"
  size_in_megabytes          = 1024
  skip_final_backup          = true
  storage_efficiency_enabled = true
  storage_virtual_machine_id = aws_fsx_ontap_storage_virtual_machine.test.id
  copy_tags_to_backups       = %[2]t
}
`, rName, copyTagsToBackups))
}

func testAccONTAPVolumeConfig_junctionPath(rName, junctionPath string) string {
	return acctest.ConfigCompose(testAccONTAPVolumeConfig_base(rName), fmt.Sprintf(`
resource "aws_fsx_ontap_volume" "test" {
  name                       = %[1]q
  junction_path              = %[2]q
  skip_final_backup          = true
  size_in_megabytes          = 1024
  storage_efficiency_enabled = true
  storage_virtual_machine_id = aws_fsx_ontap_storage_virtual_machine.test.id
}
`, rName, junctionPath))
}

func testAccONTAPVolumeConfig_ontapVolumeTypeDP(rName string) string {
	return acctest.ConfigCompose(testAccONTAPVolumeConfig_base(rName), fmt.Sprintf(`
resource "aws_fsx_ontap_volume" "test" {
  name                       = %[1]q
  ontap_volume_type          = "DP"
  size_in_megabytes          = 1024
  skip_final_backup          = true
  storage_virtual_machine_id = aws_fsx_ontap_storage_virtual_machine.test.id
}
`, rName))
}

func testAccONTAPVolumeConfig_securityStyle(rName, securityStyle string) string {
	return acctest.ConfigCompose(testAccONTAPVolumeConfig_base(rName), fmt.Sprintf(`
resource "aws_fsx_ontap_volume" "test" {
  name                       = %[1]q
  junction_path              = "/%[1]s"
  size_in_megabytes          = 1024
  security_style             = %[2]q
  skip_final_backup          = true
  storage_efficiency_enabled = true
  storage_virtual_machine_id = aws_fsx_ontap_storage_virtual_machine.test.id
}
`, rName, securityStyle))
}

func testAccONTAPVolumeConfig_size(rName string, size int) string {
	return acctest.ConfigCompose(testAccONTAPVolumeConfig_base(rName), fmt.Sprintf(`
resource "aws_fsx_ontap_volume" "test" {
  name                       = %[1]q
  junction_path              = "/%[1]s"
  size_in_megabytes          = %[2]d
  skip_final_backup          = true
  storage_efficiency_enabled = true
  storage_virtual_machine_id = aws_fsx_ontap_storage_virtual_machine.test.id
}
`, rName, size))
}

func testAccONTAPVolumeConfig_sizeBytes(rName string, size int64) string {
	return acctest.ConfigCompose(testAccONTAPVolumeConfig_base(rName), fmt.Sprintf(`
resource "aws_fsx_ontap_volume" "test" {
  name                       = %[1]q
  junction_path              = "/%[1]s"
  size_in_bytes              = %[2]d
  skip_final_backup          = true
  storage_efficiency_enabled = true
  storage_virtual_machine_id = aws_fsx_ontap_storage_virtual_machine.test.id
  volume_style               = "FLEXGROUP"
}
`, rName, size))
}

func testAccONTAPVolumeConfig_snaplockCreate(rName string) string {
	return acctest.ConfigCompose(testAccONTAPVolumeConfig_base(rName), fmt.Sprintf(`
resource "aws_fsx_ontap_volume" "test" {
  name                       = %[1]q
  junction_path              = "/%[1]s"
  size_in_megabytes          = 1024
  skip_final_backup          = true
  storage_efficiency_enabled = true
  storage_virtual_machine_id = aws_fsx_ontap_storage_virtual_machine.test.id

  snaplock_configuration {
    snaplock_type = "ENTERPRISE"
  }

  bypass_snaplock_enterprise_retention = true
}
`, rName))
}

/*
func testAccONTAPVolumeConfig_snaplockUpdate(rName string) string {
	return acctest.ConfigCompose(testAccONTAPVolumeConfig_base(rName), fmt.Sprintf(`
resource "aws_fsx_ontap_volume" "test" {
  name                       = %[1]q
  junction_path              = "/snaplock_audit_log"
  size_in_megabytes          = 1024
  skip_final_backup          = true
  storage_efficiency_enabled = true
  storage_virtual_machine_id = aws_fsx_ontap_storage_virtual_machine.test.id

  snaplock_configuration {
    audit_log_volume           = true
    privileged_delete          = "PERMANENTLY_DISABLED"
    snaplock_type              = "ENTERPRISE"
    volume_append_mode_enabled = true

    autocommit_period {
      type  = "DAYS"
      value = 14
    }

    retention_period {
      default_retention {
        type  = "DAYS"
        value = 30
      }

      maximum_retention {
        type  = "MONTHS"
        value = 9
      }

      minimum_retention {
        type  = "HOURS"
        value = 24
      }
    }
  }

  bypass_snaplock_enterprise_retention = true
}
`, rName))
}
*/

func testAccONTAPVolumeConfig_snapshotPolicy(rName, snapshotPolicy string) string {
	return acctest.ConfigCompose(testAccONTAPVolumeConfig_base(rName), fmt.Sprintf(`
resource "aws_fsx_ontap_volume" "test" {
  name                       = %[1]q
  junction_path              = "/%[1]s"
  size_in_megabytes          = 1024
  skip_final_backup          = true
  snapshot_policy            = %[2]q
  storage_efficiency_enabled = true
  storage_virtual_machine_id = aws_fsx_ontap_storage_virtual_machine.test.id
}
`, rName, snapshotPolicy))
}

func testAccONTAPVolumeConfig_storageEfficiency(rName string, storageEfficiencyEnabled bool) string {
	return acctest.ConfigCompose(testAccONTAPVolumeConfig_base(rName), fmt.Sprintf(`
resource "aws_fsx_ontap_volume" "test" {
  name                       = %[1]q
  junction_path              = "/%[1]s"
  size_in_megabytes          = 1024
  skip_final_backup          = true
  storage_efficiency_enabled = %[2]t
  storage_virtual_machine_id = aws_fsx_ontap_storage_virtual_machine.test.id
}
`, rName, storageEfficiencyEnabled))
}

func testAccONTAPVolumeConfig_tieringPolicy(rName, policy string, coolingPeriod int) string {
	return acctest.ConfigCompose(testAccONTAPVolumeConfig_base(rName), fmt.Sprintf(`
resource "aws_fsx_ontap_volume" "test" {
  name                       = %[1]q
  junction_path              = "/%[1]s"
  size_in_megabytes          = 1024
  skip_final_backup          = true
  storage_efficiency_enabled = true
  storage_virtual_machine_id = aws_fsx_ontap_storage_virtual_machine.test.id

  tiering_policy {
    name           = %[2]q
    cooling_period = %[3]d
  }
}
`, rName, policy, coolingPeriod))
}

func testAccONTAPVolumeConfig_tieringPolicyNoCooling(rName, policy string) string {
	return acctest.ConfigCompose(testAccONTAPVolumeConfig_base(rName), fmt.Sprintf(`
resource "aws_fsx_ontap_volume" "test" {
  name                       = %[1]q
  junction_path              = "/%[1]s"
  size_in_megabytes          = 1024
  skip_final_backup          = true
  storage_efficiency_enabled = true
  storage_virtual_machine_id = aws_fsx_ontap_storage_virtual_machine.test.id

  tiering_policy {
    name = %[2]q
  }
}
`, rName, policy))
}

func testAccONTAPVolumeConfig_tags1(rName, tagKey1, tagValue1 string) string {
	return acctest.ConfigCompose(testAccONTAPVolumeConfig_base(rName), fmt.Sprintf(`
resource "aws_fsx_ontap_volume" "test" {
  name                       = %[1]q
  junction_path              = "/%[1]s"
  size_in_megabytes          = 1024
  skip_final_backup          = true
  storage_efficiency_enabled = true
  storage_virtual_machine_id = aws_fsx_ontap_storage_virtual_machine.test.id

  tags = {
    %[2]q = %[3]q
  }
}
`, rName, tagKey1, tagValue1))
}

func testAccONTAPVolumeConfig_tags2(rName, tagKey1, tagValue1, tagKey2, tagValue2 string) string {
	return acctest.ConfigCompose(testAccONTAPVolumeConfig_base(rName), fmt.Sprintf(`
resource "aws_fsx_ontap_volume" "test" {
  name                       = %[1]q
  junction_path              = "/%[1]s"
  size_in_megabytes          = 1024
  skip_final_backup          = true
  storage_efficiency_enabled = true
  storage_virtual_machine_id = aws_fsx_ontap_storage_virtual_machine.test.id

  tags = {
    %[2]q = %[3]q
    %[4]q = %[5]q
  }
}
`, rName, tagKey1, tagValue1, tagKey2, tagValue2))
}

func testAccONTAPVolumeConfig_ontapStyle(rName string, style string) string {
	return acctest.ConfigCompose(testAccONTAPVolumeConfig_base(rName), fmt.Sprintf(`
resource "aws_fsx_ontap_volume" "test" {
  name                       = %[1]q
  junction_path              = "/%[1]s"
  size_in_megabytes          = 1048576
  skip_final_backup          = true
  volume_style               = %[2]q
  storage_efficiency_enabled = true
  storage_virtual_machine_id = aws_fsx_ontap_storage_virtual_machine.test.id
}
`, rName, style))
}

func testAccONTAPVolumeConfig_deleteConfig(rName, finalTagKey1, finalTagValue1, finalTagKey2, finalTagValue2 string) string {
	return acctest.ConfigCompose(testAccONTAPVolumeConfig_base(rName), fmt.Sprintf(`
resource "aws_fsx_ontap_volume" "test" {
  name                       = %[1]q
  junction_path              = "/%[1]s"
  size_in_megabytes          = 1024
  skip_final_backup          = false
  storage_efficiency_enabled = true
  storage_virtual_machine_id = aws_fsx_ontap_storage_virtual_machine.test.id

  final_backup_tags = {
    %[2]q = %[3]q
    %[4]q = %[5]q
  }
}
`, rName, finalTagKey1, finalTagValue1, finalTagKey2, finalTagValue2))
}<|MERGE_RESOLUTION|>--- conflicted
+++ resolved
@@ -750,19 +750,16 @@
 	})
 }
 
-<<<<<<< HEAD
-func testAccCheckONTAPVolumeExists(ctx context.Context, n string, v *awstypes.Volume) resource.TestCheckFunc {
-=======
 func TestAccFSxONTAPVolume_deleteConfig(t *testing.T) {
 	ctx := acctest.Context(t)
-	var volume fsx.Volume
+	var volume awstypes.Volume
 	resourceName := "aws_fsx_ontap_volume.test"
 	rName := fmt.Sprintf("tf_acc_test_%d", sdkacctest.RandInt())
 
 	acctest.SkipIfEnvVarNotSet(t, "AWS_FSX_CREATE_FINAL_BACKUP")
 
 	resource.ParallelTest(t, resource.TestCase{
-		PreCheck:                 func() { acctest.PreCheck(ctx, t); acctest.PreCheckPartitionHasService(t, fsx.EndpointsID) },
+		PreCheck:                 func() { acctest.PreCheck(ctx, t); acctest.PreCheckPartitionHasService(t, names.FSxEndpointID) },
 		ErrorCheck:               acctest.ErrorCheck(t, names.FSxServiceID),
 		ProtoV5ProviderFactories: acctest.ProtoV5ProviderFactories,
 		CheckDestroy:             testAccCheckONTAPVolumeDestroy(ctx),
@@ -791,8 +788,7 @@
 	})
 }
 
-func testAccCheckONTAPVolumeExists(ctx context.Context, n string, v *fsx.Volume) resource.TestCheckFunc {
->>>>>>> c70f0c66
+func testAccCheckONTAPVolumeExists(ctx context.Context, n string, v *awstypes.Volume) resource.TestCheckFunc {
 	return func(s *terraform.State) error {
 		rs, ok := s.RootModule().Resources[n]
 		if !ok {

--- conflicted
+++ resolved
@@ -21,16 +21,11 @@
 	}
 
 	validNames := []string{
-<<<<<<< HEAD
 		"IAM_ALLOWED_PRINCIPALS",     // Special principal
 		"123456789012:IAMPrincipals", // Special principal, Example Account ID (Valid looking but not real)
+    acctest.Ct12Digit,            // lintignore:AWSAT005          // Example Account ID (Valid looking but not real)
 		"123456789012",               // lintignore:AWSAT005          // Example Account ID (Valid looking but not real)
 		"111122223333",               // lintignore:AWSAT005          // Example Account ID (Valid looking but not real)
-=======
-		"IAM_ALLOWED_PRINCIPALS", // Special principal
-		acctest.Ct12Digit,        // lintignore:AWSAT005          // Example Account ID (Valid looking but not real)
-		"111122223333",           // lintignore:AWSAT005          // Example Account ID (Valid looking but not real)
->>>>>>> 0574c999
 		"arn:aws-us-gov:iam::357342307427:role/tf-acc-test-3217321001347236965",          // lintignore:AWSAT005          // IAM Role
 		"arn:aws:iam::123456789012:user/David",                                           // lintignore:AWSAT005          // IAM User
 		"arn:aws:iam::123456789012:federated-user/David",                                 // lintignore:AWSAT005          // IAM Federated User

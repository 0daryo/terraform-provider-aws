--- conflicted
+++ resolved
@@ -34,39 +34,27 @@
 			Factory:  resourceProfile,
 			TypeName: "aws_rolesanywhere_profile",
 			Name:     "Profile",
-<<<<<<< HEAD
-			Tags: &inttypes.ServicePackageResourceTags{
+			Tags: unique.Make(inttypes.ServicePackageResourceTags{
 				IdentifierAttribute: names.AttrARN,
-			},
+			}),
 			Region: &inttypes.ServicePackageResourceRegion{
 				IsGlobal:                      true,
 				IsOverrideEnabled:             true,
 				IsValidateOverrideInPartition: true,
 			},
-=======
-			Tags: unique.Make(types.ServicePackageResourceTags{
-				IdentifierAttribute: names.AttrARN,
-			}),
->>>>>>> 45438b17
 		},
 		{
 			Factory:  resourceTrustAnchor,
 			TypeName: "aws_rolesanywhere_trust_anchor",
 			Name:     "Trust Anchor",
-<<<<<<< HEAD
-			Tags: &inttypes.ServicePackageResourceTags{
+			Tags: unique.Make(inttypes.ServicePackageResourceTags{
 				IdentifierAttribute: names.AttrARN,
-			},
+			}),
 			Region: &inttypes.ServicePackageResourceRegion{
 				IsGlobal:                      true,
 				IsOverrideEnabled:             true,
 				IsValidateOverrideInPartition: true,
 			},
-=======
-			Tags: unique.Make(types.ServicePackageResourceTags{
-				IdentifierAttribute: names.AttrARN,
-			}),
->>>>>>> 45438b17
 		},
 	}
 }

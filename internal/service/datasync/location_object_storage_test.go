// Copyright (c) HashiCorp, Inc.
// SPDX-License-Identifier: MPL-2.0

package datasync_test

import (
	"context"
	"fmt"
	"testing"

	"github.com/YakDriver/regexache"
	"github.com/aws/aws-sdk-go-v2/service/datasync"
	sdkacctest "github.com/hashicorp/terraform-plugin-testing/helper/acctest"
	"github.com/hashicorp/terraform-plugin-testing/helper/resource"
	"github.com/hashicorp/terraform-plugin-testing/terraform"
<<<<<<< HEAD
	"github.com/hashicorp/terraform-plugin-testing/tfjsonpath"
	"github.com/hashicorp/terraform-plugin-testing/tfversion"
=======
>>>>>>> ac51558f
	"github.com/hashicorp/terraform-provider-aws/internal/acctest"
	"github.com/hashicorp/terraform-provider-aws/internal/conns"
	tfdatasync "github.com/hashicorp/terraform-provider-aws/internal/service/datasync"
	"github.com/hashicorp/terraform-provider-aws/internal/tfresource"
	"github.com/hashicorp/terraform-provider-aws/names"
)

func TestAccDataSyncLocationObjectStorage_basic(t *testing.T) {
	ctx := acctest.Context(t)
	var v datasync.DescribeLocationObjectStorageOutput
	resourceName := "aws_datasync_location_object_storage.test"
	rName := sdkacctest.RandomWithPrefix(acctest.ResourcePrefix)
	domain := acctest.RandomDomainName()

	resource.ParallelTest(t, resource.TestCase{
		PreCheck:                 func() { acctest.PreCheck(ctx, t); testAccPreCheck(ctx, t) },
		ErrorCheck:               acctest.ErrorCheck(t, names.DataSyncServiceID),
		ProtoV5ProviderFactories: acctest.ProtoV5ProviderFactories,
		CheckDestroy:             testAccCheckLocationObjectStorageDestroy(ctx),
		Steps: []resource.TestStep{
			{
				Config: testAccLocationObjectStorageConfig_basic(rName, domain),
				Check: resource.ComposeAggregateTestCheckFunc(
					testAccCheckLocationObjectStorageExists(ctx, resourceName, &v),
					resource.TestCheckResourceAttr(resourceName, names.AttrAccessKey, ""),
					resource.TestCheckResourceAttr(resourceName, "agent_arns.#", "1"),
					acctest.MatchResourceAttrRegionalARN(ctx, resourceName, names.AttrARN, "datasync", regexache.MustCompile(`location/loc-.+`)),
					resource.TestCheckResourceAttr(resourceName, names.AttrBucketName, rName),
					resource.TestCheckNoResourceAttr(resourceName, names.AttrSecretKey),
					resource.TestCheckResourceAttr(resourceName, "server_certificate", ""),
					resource.TestCheckResourceAttr(resourceName, "server_hostname", domain),
					resource.TestCheckResourceAttr(resourceName, "server_port", "8080"),
					resource.TestCheckResourceAttr(resourceName, "server_protocol", "HTTP"),
					resource.TestCheckResourceAttr(resourceName, "subdirectory", "/"),
					resource.TestCheckResourceAttr(resourceName, acctest.CtTagsPercent, "0"),
					resource.TestCheckResourceAttr(resourceName, names.AttrURI, fmt.Sprintf("object-storage://%s/%s/", domain, rName)),
				),
			},
			{
				ResourceName:      resourceName,
				ImportState:       true,
				ImportStateVerify: true,
			},
		},
	})
}

func TestAccDataSyncLocationObjectStorage_update(t *testing.T) {
	ctx := acctest.Context(t)
	var v datasync.DescribeLocationObjectStorageOutput
	resourceName := "aws_datasync_location_object_storage.test"
	rName := sdkacctest.RandomWithPrefix(acctest.ResourcePrefix)
	domain := acctest.RandomDomainName()

	resource.ParallelTest(t, resource.TestCase{
		PreCheck:                 func() { acctest.PreCheck(ctx, t); testAccPreCheck(ctx, t) },
		ErrorCheck:               acctest.ErrorCheck(t, names.DataSyncServiceID),
		ProtoV5ProviderFactories: acctest.ProtoV5ProviderFactories,
		CheckDestroy:             testAccCheckLocationObjectStorageDestroy(ctx),
		Steps: []resource.TestStep{
			{
				Config: testAccLocationObjectStorageConfig_basic(rName, domain),
				Check: resource.ComposeAggregateTestCheckFunc(
					testAccCheckLocationObjectStorageExists(ctx, resourceName, &v),
					resource.TestCheckResourceAttr(resourceName, names.AttrAccessKey, ""),
					resource.TestCheckResourceAttr(resourceName, "agent_arns.#", "1"),
					acctest.MatchResourceAttrRegionalARN(ctx, resourceName, names.AttrARN, "datasync", regexache.MustCompile(`location/loc-.+`)),
					resource.TestCheckResourceAttr(resourceName, names.AttrBucketName, rName),
					resource.TestCheckNoResourceAttr(resourceName, names.AttrSecretKey),
					resource.TestCheckResourceAttr(resourceName, "server_certificate", ""),
					resource.TestCheckResourceAttr(resourceName, "server_hostname", domain),
					resource.TestCheckResourceAttr(resourceName, "server_port", "8080"),
					resource.TestCheckResourceAttr(resourceName, "server_protocol", "HTTP"),
					resource.TestCheckResourceAttr(resourceName, "subdirectory", "/"),
					resource.TestCheckResourceAttr(resourceName, acctest.CtTagsPercent, "0"),
					resource.TestCheckResourceAttr(resourceName, names.AttrURI, fmt.Sprintf("object-storage://%s/%s/", domain, rName)),
				),
			},
			{
				Config: testAccLocationObjectStorageConfig_updateAddAgent(rName, domain),
				Check: resource.ComposeAggregateTestCheckFunc(
					testAccCheckLocationObjectStorageExists(ctx, resourceName, &v),
					resource.TestCheckResourceAttr(resourceName, names.AttrAccessKey, ""),
					resource.TestCheckResourceAttr(resourceName, "agent_arns.#", "2"),
					acctest.MatchResourceAttrRegionalARN(ctx, resourceName, names.AttrARN, "datasync", regexache.MustCompile(`location/loc-.+`)),
					resource.TestCheckResourceAttr(resourceName, names.AttrBucketName, rName),
					resource.TestCheckNoResourceAttr(resourceName, names.AttrSecretKey),
					resource.TestCheckResourceAttr(resourceName, "server_certificate", ""),
					resource.TestCheckResourceAttr(resourceName, "server_hostname", domain),
					resource.TestCheckResourceAttr(resourceName, "server_port", "8080"),
					resource.TestCheckResourceAttr(resourceName, "server_protocol", "HTTP"),
					resource.TestCheckResourceAttr(resourceName, "subdirectory", "/"),
					resource.TestCheckResourceAttr(resourceName, acctest.CtTagsPercent, "0"),
					resource.TestCheckResourceAttr(resourceName, names.AttrURI, fmt.Sprintf("object-storage://%s/%s/", domain, rName)),
				),
			},
			{
				Config: testAccLocationObjectStorageConfig_updateRemoveAgent(rName, domain),
				Check: resource.ComposeAggregateTestCheckFunc(
					testAccCheckLocationObjectStorageExists(ctx, resourceName, &v),
					resource.TestCheckResourceAttr(resourceName, names.AttrAccessKey, ""),
					resource.TestCheckResourceAttr(resourceName, "agent_arns.#", "1"),
					acctest.MatchResourceAttrRegionalARN(ctx, resourceName, names.AttrARN, "datasync", regexache.MustCompile(`location/loc-.+`)),
					resource.TestCheckResourceAttr(resourceName, names.AttrBucketName, rName),
					resource.TestCheckNoResourceAttr(resourceName, names.AttrSecretKey),
					resource.TestCheckResourceAttr(resourceName, "server_certificate", ""),
					resource.TestCheckResourceAttr(resourceName, "server_hostname", domain),
					resource.TestCheckResourceAttr(resourceName, "server_port", "8080"),
					resource.TestCheckResourceAttr(resourceName, "server_protocol", "HTTP"),
					resource.TestCheckResourceAttr(resourceName, "subdirectory", "/"),
					resource.TestCheckResourceAttr(resourceName, acctest.CtTagsPercent, "0"),
					resource.TestCheckResourceAttr(resourceName, names.AttrURI, fmt.Sprintf("object-storage://%s/%s/", domain, rName)),
				),
			},
		},
	})
}

func TestAccDataSyncLocationObjectStorage_disappears(t *testing.T) {
	ctx := acctest.Context(t)
	var v datasync.DescribeLocationObjectStorageOutput
	resourceName := "aws_datasync_location_object_storage.test"
	rName := sdkacctest.RandomWithPrefix(acctest.ResourcePrefix)
	domain := acctest.RandomDomainName()

	resource.ParallelTest(t, resource.TestCase{
		PreCheck:                 func() { acctest.PreCheck(ctx, t); testAccPreCheck(ctx, t) },
		ErrorCheck:               acctest.ErrorCheck(t, names.DataSyncServiceID),
		ProtoV5ProviderFactories: acctest.ProtoV5ProviderFactories,
		CheckDestroy:             testAccCheckLocationObjectStorageDestroy(ctx),
		Steps: []resource.TestStep{
			{
				Config: testAccLocationObjectStorageConfig_basic(rName, domain),
				Check: resource.ComposeTestCheckFunc(
					testAccCheckLocationObjectStorageExists(ctx, resourceName, &v),
					acctest.CheckResourceDisappears(ctx, acctest.Provider, tfdatasync.ResourceLocationObjectStorage(), resourceName),
				),
				ExpectNonEmptyPlan: true,
			},
		},
	})
}

func TestAccDataSyncLocationObjectStorage_tags(t *testing.T) {
	ctx := acctest.Context(t)
	var v datasync.DescribeLocationObjectStorageOutput
	resourceName := "aws_datasync_location_object_storage.test"
	rName := sdkacctest.RandomWithPrefix(acctest.ResourcePrefix)
	domain := acctest.RandomDomainName()

	resource.ParallelTest(t, resource.TestCase{
		PreCheck:                 func() { acctest.PreCheck(ctx, t); testAccPreCheck(ctx, t) },
		ErrorCheck:               acctest.ErrorCheck(t, names.DataSyncServiceID),
		ProtoV5ProviderFactories: acctest.ProtoV5ProviderFactories,
		CheckDestroy:             testAccCheckLocationObjectStorageDestroy(ctx),
		Steps: []resource.TestStep{
			{
				Config: testAccLocationObjectStorageConfig_tags1(rName, domain, acctest.CtKey1, acctest.CtValue1),
				Check: resource.ComposeTestCheckFunc(
					testAccCheckLocationObjectStorageExists(ctx, resourceName, &v),
					resource.TestCheckResourceAttr(resourceName, acctest.CtTagsPercent, "1"),
					resource.TestCheckResourceAttr(resourceName, acctest.CtTagsKey1, acctest.CtValue1),
				),
			},
			{
				ResourceName:      resourceName,
				ImportState:       true,
				ImportStateVerify: true,
			},
			{
				Config: testAccLocationObjectStorageConfig_tags2(rName, domain, acctest.CtKey1, acctest.CtValue1Updated, acctest.CtKey2, acctest.CtValue2),
				Check: resource.ComposeTestCheckFunc(
					testAccCheckLocationObjectStorageExists(ctx, resourceName, &v),
					resource.TestCheckResourceAttr(resourceName, acctest.CtTagsPercent, "2"),
					resource.TestCheckResourceAttr(resourceName, acctest.CtTagsKey1, acctest.CtValue1Updated),
					resource.TestCheckResourceAttr(resourceName, acctest.CtTagsKey2, acctest.CtValue2),
				),
			},
			{
				Config: testAccLocationObjectStorageConfig_tags1(rName, domain, acctest.CtKey1, acctest.CtValue1),
				Check: resource.ComposeTestCheckFunc(
					testAccCheckLocationObjectStorageExists(ctx, resourceName, &v),
					resource.TestCheckResourceAttr(resourceName, acctest.CtTagsPercent, "1"),
					resource.TestCheckResourceAttr(resourceName, acctest.CtTagsKey1, acctest.CtValue1),
				),
			},
		},
	})
}

func TestAccDataSyncLocationObjectStorage_serverCertificate(t *testing.T) {
	ctx := acctest.Context(t)
	var v datasync.DescribeLocationObjectStorageOutput
	resourceName := "aws_datasync_location_object_storage.test"
	rName := sdkacctest.RandomWithPrefix(acctest.ResourcePrefix)
	domain := acctest.RandomDomainName()
	caKey := acctest.TLSRSAPrivateKeyPEM(t, 2048)
	caCertificate := acctest.TLSRSAX509SelfSignedCACertificatePEM(t, caKey)

	resource.ParallelTest(t, resource.TestCase{
		PreCheck:                 func() { acctest.PreCheck(ctx, t); testAccPreCheck(ctx, t) },
		ErrorCheck:               acctest.ErrorCheck(t, names.DataSyncServiceID),
		ProtoV5ProviderFactories: acctest.ProtoV5ProviderFactories,
		CheckDestroy:             testAccCheckLocationObjectStorageDestroy(ctx),
		Steps: []resource.TestStep{
			{
				Config: testAccLocationObjectStorageConfig_serverCertificate(rName, domain, caCertificate),
				Check: resource.ComposeAggregateTestCheckFunc(
					testAccCheckLocationObjectStorageExists(ctx, resourceName, &v),
					resource.TestCheckResourceAttr(resourceName, names.AttrBucketName, rName),
					resource.TestCheckResourceAttr(resourceName, "server_certificate", caCertificate),
					resource.TestCheckResourceAttr(resourceName, "server_hostname", domain),
					resource.TestCheckResourceAttr(resourceName, "server_port", "443"),
					resource.TestCheckResourceAttr(resourceName, "server_protocol", "HTTPS"),
					resource.TestCheckResourceAttr(resourceName, "subdirectory", "/test/"),
					resource.TestCheckResourceAttr(resourceName, names.AttrURI, fmt.Sprintf("object-storage://%s/%s/test/", domain, rName)),
				),
			},
			{
				ResourceName:      resourceName,
				ImportState:       true,
				ImportStateVerify: true,
			},
		},
	})
}

<<<<<<< HEAD
func TestAccDataSyncLocationObjectStorage_Identity_ExistingResource(t *testing.T) {
	ctx := acctest.Context(t)
	var v datasync.DescribeLocationObjectStorageOutput
	resourceName := "aws_datasync_location_object_storage.test"
	rName := sdkacctest.RandomWithPrefix(acctest.ResourcePrefix)
	domain := acctest.RandomDomainName()

	resource.ParallelTest(t, resource.TestCase{
		TerraformVersionChecks: []tfversion.TerraformVersionCheck{
			tfversion.SkipBelow(tfversion.Version1_12_0),
		},
		PreCheck:     func() { acctest.PreCheck(ctx, t); testAccPreCheck(ctx, t) },
		ErrorCheck:   acctest.ErrorCheck(t, names.DataSyncServiceID),
		CheckDestroy: testAccCheckLocationObjectStorageDestroy(ctx),
		Steps: []resource.TestStep{
			{
				ExternalProviders: map[string]resource.ExternalProvider{
					"aws": {
						Source:            "hashicorp/aws",
						VersionConstraint: "5.100.0",
					},
				},
				Config: testAccLocationObjectStorageConfig_basic(rName, domain),
				Check: resource.ComposeTestCheckFunc(
					testAccCheckLocationObjectStorageExists(ctx, resourceName, &v),
				),
				ConfigStateChecks: []statecheck.StateCheck{
					tfstatecheck.ExpectNoIdentity(resourceName),
				},
			},
			{
				ExternalProviders: map[string]resource.ExternalProvider{
					"aws": {
						Source:            "hashicorp/aws",
						VersionConstraint: "6.0.0",
					},
				},
				Config: testAccLocationObjectStorageConfig_basic(rName, domain),
				Check: resource.ComposeTestCheckFunc(
					testAccCheckLocationObjectStorageExists(ctx, resourceName, &v),
				),
				ConfigPlanChecks: resource.ConfigPlanChecks{
					PreApply: []plancheck.PlanCheck{
						plancheck.ExpectResourceAction(resourceName, plancheck.ResourceActionNoop),
					},
					PostApplyPostRefresh: []plancheck.PlanCheck{
						plancheck.ExpectResourceAction(resourceName, plancheck.ResourceActionNoop),
					},
				},
				ConfigStateChecks: []statecheck.StateCheck{
					statecheck.ExpectIdentity(resourceName, map[string]knownvalue.Check{
						names.AttrARN: knownvalue.Null(),
					}),
				},
			},
			{
				ProtoV5ProviderFactories: acctest.ProtoV5ProviderFactories,
				Config:                   testAccLocationObjectStorageConfig_basic(rName, domain),
				Check: resource.ComposeTestCheckFunc(
					testAccCheckLocationObjectStorageExists(ctx, resourceName, &v),
				),
				ConfigPlanChecks: resource.ConfigPlanChecks{
					PreApply: []plancheck.PlanCheck{
						plancheck.ExpectResourceAction(resourceName, plancheck.ResourceActionNoop),
					},
					PostApplyPostRefresh: []plancheck.PlanCheck{
						plancheck.ExpectResourceAction(resourceName, plancheck.ResourceActionNoop),
					},
				},
				ConfigStateChecks: []statecheck.StateCheck{
					statecheck.ExpectIdentity(resourceName, map[string]knownvalue.Check{
						names.AttrARN: tfknownvalue.RegionalARNRegexp("datasync", regexache.MustCompile(`location/loc-.+`)),
					}),
				},
			},
		},
	})
}

func TestAccDataSyncLocationObjectStorage_emptyAgentARNs(t *testing.T) {
	ctx := acctest.Context(t)
	var v datasync.DescribeLocationObjectStorageOutput
	resourceName := "aws_datasync_location_object_storage.test"
	rName := sdkacctest.RandomWithPrefix(acctest.ResourcePrefix)
	domain := acctest.RandomDomainName()

	resource.ParallelTest(t, resource.TestCase{
		PreCheck:                 func() { acctest.PreCheck(ctx, t); testAccPreCheck(ctx, t) },
		ErrorCheck:               acctest.ErrorCheck(t, names.DataSyncServiceID),
		ProtoV5ProviderFactories: acctest.ProtoV5ProviderFactories,
		CheckDestroy:             testAccCheckLocationObjectStorageDestroy(ctx),
		Steps: []resource.TestStep{
			{
				Config: testAccLocationObjectStorageConfig_emptyAgentARNs(rName, domain),
				Check: resource.ComposeAggregateTestCheckFunc(
					testAccCheckLocationObjectStorageExists(ctx, resourceName, &v),
				),
				ConfigPlanChecks: resource.ConfigPlanChecks{
					PreApply: []plancheck.PlanCheck{
						plancheck.ExpectResourceAction(resourceName, plancheck.ResourceActionCreate),
					},
				},
				ConfigStateChecks: []statecheck.StateCheck{
					statecheck.ExpectKnownValue(resourceName, tfjsonpath.New("agent_arns"), knownvalue.Null()),
				},
			},
			{
				ResourceName:      resourceName,
				ImportState:       true,
				ImportStateVerify: true,
			},
		},
	})
}

func TestAccDataSyncLocationObjectStorage_noAgentARNs(t *testing.T) {
	ctx := acctest.Context(t)
	var v datasync.DescribeLocationObjectStorageOutput
	resourceName := "aws_datasync_location_object_storage.test"
	rName := sdkacctest.RandomWithPrefix(acctest.ResourcePrefix)
	domain := acctest.RandomDomainName()

	resource.ParallelTest(t, resource.TestCase{
		PreCheck:                 func() { acctest.PreCheck(ctx, t); testAccPreCheck(ctx, t) },
		ErrorCheck:               acctest.ErrorCheck(t, names.DataSyncServiceID),
		ProtoV5ProviderFactories: acctest.ProtoV5ProviderFactories,
		CheckDestroy:             testAccCheckLocationObjectStorageDestroy(ctx),
		Steps: []resource.TestStep{
			{
				Config: testAccLocationObjectStorageConfig_noAgentARNs(rName, domain),
				Check: resource.ComposeAggregateTestCheckFunc(
					testAccCheckLocationObjectStorageExists(ctx, resourceName, &v),
				),
				ConfigPlanChecks: resource.ConfigPlanChecks{
					PreApply: []plancheck.PlanCheck{
						plancheck.ExpectResourceAction(resourceName, plancheck.ResourceActionCreate),
					},
				},
				ConfigStateChecks: []statecheck.StateCheck{
					statecheck.ExpectKnownValue(resourceName, tfjsonpath.New("agent_arns"), knownvalue.Null()),
				},
			},
			{
				ResourceName:      resourceName,
				ImportState:       true,
				ImportStateVerify: true,
			},
			{
				Config: testAccLocationObjectStorageConfig_basic(rName, domain),
				Check: resource.ComposeAggregateTestCheckFunc(
					testAccCheckLocationObjectStorageExists(ctx, resourceName, &v),
				),
				ConfigPlanChecks: resource.ConfigPlanChecks{
					PreApply: []plancheck.PlanCheck{
						plancheck.ExpectResourceAction(resourceName, plancheck.ResourceActionReplace),
					},
				},
				ConfigStateChecks: []statecheck.StateCheck{
					statecheck.ExpectKnownValue(resourceName, tfjsonpath.New("agent_arns"), knownvalue.ListSizeExact(1)),
				},
			},
			{
				Config: testAccLocationObjectStorageConfig_noAgentARNs(rName, domain),
				Check: resource.ComposeAggregateTestCheckFunc(
					testAccCheckLocationObjectStorageExists(ctx, resourceName, &v),
				),
				ConfigPlanChecks: resource.ConfigPlanChecks{
					PreApply: []plancheck.PlanCheck{
						plancheck.ExpectResourceAction(resourceName, plancheck.ResourceActionReplace),
					},
				},
				ConfigStateChecks: []statecheck.StateCheck{
					statecheck.ExpectKnownValue(resourceName, tfjsonpath.New("agent_arns"), knownvalue.Null()),
				},
			},
		},
	})
}

=======
>>>>>>> ac51558f
func testAccCheckLocationObjectStorageDestroy(ctx context.Context) resource.TestCheckFunc {
	return func(s *terraform.State) error {
		conn := acctest.Provider.Meta().(*conns.AWSClient).DataSyncClient(ctx)

		for _, rs := range s.RootModule().Resources {
			if rs.Type != "aws_datasync_location_object_storage" {
				continue
			}

			_, err := tfdatasync.FindLocationObjectStorageByARN(ctx, conn, rs.Primary.ID)

			if tfresource.NotFound(err) {
				continue
			}

			if err != nil {
				return err
			}

			return fmt.Errorf("DataSync Location Object Storage %s still exists", rs.Primary.ID)
		}

		return nil
	}
}

func testAccCheckLocationObjectStorageExists(ctx context.Context, n string, v *datasync.DescribeLocationObjectStorageOutput) resource.TestCheckFunc {
	return func(s *terraform.State) error {
		rs, ok := s.RootModule().Resources[n]
		if !ok {
			return fmt.Errorf("Not found: %s", n)
		}

		conn := acctest.Provider.Meta().(*conns.AWSClient).DataSyncClient(ctx)

		output, err := tfdatasync.FindLocationObjectStorageByARN(ctx, conn, rs.Primary.ID)

		if err != nil {
			return err
		}

		*v = *output

		return nil
	}
}

func testAccLocationObjectStorageConfig_base(rName string) string {
	return acctest.ConfigCompose(testAccAgentAgentConfig_base(rName), fmt.Sprintf(`
resource "aws_datasync_agent" "test" {
  ip_address = aws_instance.test.public_ip
  name       = %[1]q
}
`, rName))
}

func testAccLocationObjectStorageConfig_basic(rName, domain string) string {
	return acctest.ConfigCompose(testAccLocationObjectStorageConfig_base(rName), fmt.Sprintf(`
resource "aws_datasync_location_object_storage" "test" {
  agent_arns      = [aws_datasync_agent.test.arn]
  server_hostname = %[2]q
  bucket_name     = %[1]q
  server_protocol = "HTTP"
  server_port     = 8080
}
`, rName, domain))
}

func testAccLocationObjectStorageConfig_baseUpdate(rName string) string {
	return acctest.ConfigCompose(testAccLocationObjectStorageConfig_base(rName), fmt.Sprintf(`
resource "aws_instance" "test2" {
  depends_on = [aws_internet_gateway.test]

  ami                         = data.aws_ssm_parameter.aws_service_datasync_ami.value
  associate_public_ip_address = true
  instance_type               = data.aws_ec2_instance_type_offering.available.instance_type
  vpc_security_group_ids      = [aws_security_group.test.id]
  subnet_id                   = aws_subnet.test[0].id

  tags = {
    Name = "%[1]s-2"
  }
}

resource "aws_datasync_agent" "test2" {
  ip_address = aws_instance.test2.public_ip
  name       = "%[1]s-2"
}
`, rName))
}

func testAccLocationObjectStorageConfig_updateAddAgent(rName, domain string) string {
	return acctest.ConfigCompose(testAccLocationObjectStorageConfig_baseUpdate(rName),
		fmt.Sprintf(`
resource "aws_datasync_location_object_storage" "test" {
  agent_arns      = [aws_datasync_agent.test.arn, aws_datasync_agent.test2.arn]
  server_hostname = %[2]q
  bucket_name     = %[1]q
  server_protocol = "HTTP"
  server_port     = 8080
}
`, rName, domain))
}

func testAccLocationObjectStorageConfig_updateRemoveAgent(rName, domain string) string {
	return acctest.ConfigCompose(testAccLocationObjectStorageConfig_baseUpdate(rName),
		fmt.Sprintf(`
resource "aws_datasync_location_object_storage" "test" {
  agent_arns      = [aws_datasync_agent.test.arn]
  server_hostname = %[2]q
  bucket_name     = %[1]q
  server_protocol = "HTTP"
  server_port     = 8080
}
`, rName, domain))
}

func testAccLocationObjectStorageConfig_tags1(rName, domain, key1, value1 string) string {
	return acctest.ConfigCompose(testAccLocationObjectStorageConfig_base(rName), fmt.Sprintf(`
resource "aws_datasync_location_object_storage" "test" {
  agent_arns      = [aws_datasync_agent.test.arn]
  server_hostname = %[2]q
  bucket_name     = %[1]q

  tags = {
    %[3]q = %[4]q
  }
}
`, rName, domain, key1, value1))
}

func testAccLocationObjectStorageConfig_tags2(rName, domain, key1, value1, key2, value2 string) string {
	return acctest.ConfigCompose(testAccLocationObjectStorageConfig_base(rName), fmt.Sprintf(`
resource "aws_datasync_location_object_storage" "test" {
  agent_arns      = [aws_datasync_agent.test.arn]
  server_hostname = %[2]q
  bucket_name     = %[1]q

  tags = {
    %[3]q = %[4]q
    %[5]q = %[6]q
  }
}
`, rName, domain, key1, value1, key2, value2))
}

func testAccLocationObjectStorageConfig_serverCertificate(rName, domain, certificate string) string {
	return acctest.ConfigCompose(testAccLocationObjectStorageConfig_base(rName), fmt.Sprintf(`
resource "aws_datasync_location_object_storage" "test" {
  agent_arns      = [aws_datasync_agent.test.arn]
  server_hostname = %[2]q
  bucket_name     = %[1]q
  subdirectory    = "/test/"

  server_certificate = "%[3]s"
}
`, rName, domain, acctest.TLSPEMEscapeNewlines(certificate)))
}

func testAccLocationObjectStorageConfig_emptyAgentARNs(rName, domain string) string {
	return fmt.Sprintf(`
resource "aws_datasync_location_object_storage" "test" {
  agent_arns      = []
  server_hostname = %[2]q
  bucket_name     = %[1]q
  server_protocol = "HTTP"
  server_port     = 8080
}
`, rName, domain)
}

func testAccLocationObjectStorageConfig_noAgentARNs(rName, domain string) string {
	return acctest.ConfigCompose(testAccLocationObjectStorageConfig_base(rName), fmt.Sprintf(`
resource "aws_datasync_location_object_storage" "test" {
  server_hostname = %[2]q
  bucket_name     = %[1]q
  server_protocol = "HTTP"
  server_port     = 8080
}
`, rName, domain))
}<|MERGE_RESOLUTION|>--- conflicted
+++ resolved
@@ -12,12 +12,11 @@
 	"github.com/aws/aws-sdk-go-v2/service/datasync"
 	sdkacctest "github.com/hashicorp/terraform-plugin-testing/helper/acctest"
 	"github.com/hashicorp/terraform-plugin-testing/helper/resource"
+	"github.com/hashicorp/terraform-plugin-testing/knownvalue"
+	"github.com/hashicorp/terraform-plugin-testing/plancheck"
+	"github.com/hashicorp/terraform-plugin-testing/statecheck"
 	"github.com/hashicorp/terraform-plugin-testing/terraform"
-<<<<<<< HEAD
 	"github.com/hashicorp/terraform-plugin-testing/tfjsonpath"
-	"github.com/hashicorp/terraform-plugin-testing/tfversion"
-=======
->>>>>>> ac51558f
 	"github.com/hashicorp/terraform-provider-aws/internal/acctest"
 	"github.com/hashicorp/terraform-provider-aws/internal/conns"
 	tfdatasync "github.com/hashicorp/terraform-provider-aws/internal/service/datasync"
@@ -245,86 +244,6 @@
 	})
 }
 
-<<<<<<< HEAD
-func TestAccDataSyncLocationObjectStorage_Identity_ExistingResource(t *testing.T) {
-	ctx := acctest.Context(t)
-	var v datasync.DescribeLocationObjectStorageOutput
-	resourceName := "aws_datasync_location_object_storage.test"
-	rName := sdkacctest.RandomWithPrefix(acctest.ResourcePrefix)
-	domain := acctest.RandomDomainName()
-
-	resource.ParallelTest(t, resource.TestCase{
-		TerraformVersionChecks: []tfversion.TerraformVersionCheck{
-			tfversion.SkipBelow(tfversion.Version1_12_0),
-		},
-		PreCheck:     func() { acctest.PreCheck(ctx, t); testAccPreCheck(ctx, t) },
-		ErrorCheck:   acctest.ErrorCheck(t, names.DataSyncServiceID),
-		CheckDestroy: testAccCheckLocationObjectStorageDestroy(ctx),
-		Steps: []resource.TestStep{
-			{
-				ExternalProviders: map[string]resource.ExternalProvider{
-					"aws": {
-						Source:            "hashicorp/aws",
-						VersionConstraint: "5.100.0",
-					},
-				},
-				Config: testAccLocationObjectStorageConfig_basic(rName, domain),
-				Check: resource.ComposeTestCheckFunc(
-					testAccCheckLocationObjectStorageExists(ctx, resourceName, &v),
-				),
-				ConfigStateChecks: []statecheck.StateCheck{
-					tfstatecheck.ExpectNoIdentity(resourceName),
-				},
-			},
-			{
-				ExternalProviders: map[string]resource.ExternalProvider{
-					"aws": {
-						Source:            "hashicorp/aws",
-						VersionConstraint: "6.0.0",
-					},
-				},
-				Config: testAccLocationObjectStorageConfig_basic(rName, domain),
-				Check: resource.ComposeTestCheckFunc(
-					testAccCheckLocationObjectStorageExists(ctx, resourceName, &v),
-				),
-				ConfigPlanChecks: resource.ConfigPlanChecks{
-					PreApply: []plancheck.PlanCheck{
-						plancheck.ExpectResourceAction(resourceName, plancheck.ResourceActionNoop),
-					},
-					PostApplyPostRefresh: []plancheck.PlanCheck{
-						plancheck.ExpectResourceAction(resourceName, plancheck.ResourceActionNoop),
-					},
-				},
-				ConfigStateChecks: []statecheck.StateCheck{
-					statecheck.ExpectIdentity(resourceName, map[string]knownvalue.Check{
-						names.AttrARN: knownvalue.Null(),
-					}),
-				},
-			},
-			{
-				ProtoV5ProviderFactories: acctest.ProtoV5ProviderFactories,
-				Config:                   testAccLocationObjectStorageConfig_basic(rName, domain),
-				Check: resource.ComposeTestCheckFunc(
-					testAccCheckLocationObjectStorageExists(ctx, resourceName, &v),
-				),
-				ConfigPlanChecks: resource.ConfigPlanChecks{
-					PreApply: []plancheck.PlanCheck{
-						plancheck.ExpectResourceAction(resourceName, plancheck.ResourceActionNoop),
-					},
-					PostApplyPostRefresh: []plancheck.PlanCheck{
-						plancheck.ExpectResourceAction(resourceName, plancheck.ResourceActionNoop),
-					},
-				},
-				ConfigStateChecks: []statecheck.StateCheck{
-					statecheck.ExpectIdentity(resourceName, map[string]knownvalue.Check{
-						names.AttrARN: tfknownvalue.RegionalARNRegexp("datasync", regexache.MustCompile(`location/loc-.+`)),
-					}),
-				},
-			},
-		},
-	})
-}
-
 func TestAccDataSyncLocationObjectStorage_emptyAgentARNs(t *testing.T) {
 	ctx := acctest.Context(t)
 	var v datasync.DescribeLocationObjectStorageOutput
@@ -425,8 +344,6 @@
 	})
 }
 
-=======
->>>>>>> ac51558f
 func testAccCheckLocationObjectStorageDestroy(ctx context.Context) resource.TestCheckFunc {
 	return func(s *terraform.State) error {
 		conn := acctest.Provider.Meta().(*conns.AWSClient).DataSyncClient(ctx)

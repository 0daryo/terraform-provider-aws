// Code generated by internal/generate/servicepackage/main.go; DO NOT EDIT.

package datasync

import (
	"context"
	"unique"

	"github.com/aws/aws-sdk-go-v2/aws"
	"github.com/aws/aws-sdk-go-v2/service/datasync"
	"github.com/hashicorp/terraform-plugin-log/tflog"
	"github.com/hashicorp/terraform-provider-aws/internal/conns"
	inttypes "github.com/hashicorp/terraform-provider-aws/internal/types"
	"github.com/hashicorp/terraform-provider-aws/names"
)

type servicePackage struct{}

func (p *servicePackage) FrameworkDataSources(ctx context.Context) []*inttypes.ServicePackageFrameworkDataSource {
	return []*inttypes.ServicePackageFrameworkDataSource{}
}

func (p *servicePackage) FrameworkResources(ctx context.Context) []*inttypes.ServicePackageFrameworkResource {
	return []*inttypes.ServicePackageFrameworkResource{}
}

func (p *servicePackage) SDKDataSources(ctx context.Context) []*inttypes.ServicePackageSDKDataSource {
	return []*inttypes.ServicePackageSDKDataSource{}
}

func (p *servicePackage) SDKResources(ctx context.Context) []*inttypes.ServicePackageSDKResource {
	return []*inttypes.ServicePackageSDKResource{
		{
			Factory:  ResourceAgent,
			TypeName: "aws_datasync_agent",
			Name:     "Agent",
<<<<<<< HEAD
			Tags: &inttypes.ServicePackageResourceTags{
				IdentifierAttribute: names.AttrID,
			},
			Region: &inttypes.ServicePackageResourceRegion{
				IsGlobal:                      false,
				IsOverrideEnabled:             true,
				IsValidateOverrideInPartition: true,
			},
=======
			Tags: unique.Make(types.ServicePackageResourceTags{
				IdentifierAttribute: names.AttrID,
			}),
>>>>>>> 45438b17
		},
		{
			Factory:  resourceLocationAzureBlob,
			TypeName: "aws_datasync_location_azure_blob",
			Name:     "Location Microsoft Azure Blob Storage",
<<<<<<< HEAD
			Tags: &inttypes.ServicePackageResourceTags{
				IdentifierAttribute: names.AttrID,
			},
			Region: &inttypes.ServicePackageResourceRegion{
				IsGlobal:                      false,
				IsOverrideEnabled:             true,
				IsValidateOverrideInPartition: true,
			},
=======
			Tags: unique.Make(types.ServicePackageResourceTags{
				IdentifierAttribute: names.AttrID,
			}),
>>>>>>> 45438b17
		},
		{
			Factory:  resourceLocationEFS,
			TypeName: "aws_datasync_location_efs",
			Name:     "Location EFS",
<<<<<<< HEAD
			Tags: &inttypes.ServicePackageResourceTags{
				IdentifierAttribute: names.AttrID,
			},
			Region: &inttypes.ServicePackageResourceRegion{
				IsGlobal:                      false,
				IsOverrideEnabled:             true,
				IsValidateOverrideInPartition: true,
			},
=======
			Tags: unique.Make(types.ServicePackageResourceTags{
				IdentifierAttribute: names.AttrID,
			}),
>>>>>>> 45438b17
		},
		{
			Factory:  resourceLocationFSxLustreFileSystem,
			TypeName: "aws_datasync_location_fsx_lustre_file_system",
			Name:     "Location FSx for Lustre File System",
<<<<<<< HEAD
			Tags: &inttypes.ServicePackageResourceTags{
				IdentifierAttribute: names.AttrID,
			},
			Region: &inttypes.ServicePackageResourceRegion{
				IsGlobal:                      false,
				IsOverrideEnabled:             true,
				IsValidateOverrideInPartition: true,
			},
=======
			Tags: unique.Make(types.ServicePackageResourceTags{
				IdentifierAttribute: names.AttrID,
			}),
>>>>>>> 45438b17
		},
		{
			Factory:  resourceLocationFSxONTAPFileSystem,
			TypeName: "aws_datasync_location_fsx_ontap_file_system",
			Name:     "Location FSx for NetApp ONTAP File System",
<<<<<<< HEAD
			Tags: &inttypes.ServicePackageResourceTags{
				IdentifierAttribute: names.AttrID,
			},
			Region: &inttypes.ServicePackageResourceRegion{
				IsGlobal:                      false,
				IsOverrideEnabled:             true,
				IsValidateOverrideInPartition: true,
			},
=======
			Tags: unique.Make(types.ServicePackageResourceTags{
				IdentifierAttribute: names.AttrID,
			}),
>>>>>>> 45438b17
		},
		{
			Factory:  resourceLocationFSxOpenZFSFileSystem,
			TypeName: "aws_datasync_location_fsx_openzfs_file_system",
			Name:     "Location FSx for OpenZFS File System",
<<<<<<< HEAD
			Tags: &inttypes.ServicePackageResourceTags{
				IdentifierAttribute: names.AttrID,
			},
			Region: &inttypes.ServicePackageResourceRegion{
				IsGlobal:                      false,
				IsOverrideEnabled:             true,
				IsValidateOverrideInPartition: true,
			},
=======
			Tags: unique.Make(types.ServicePackageResourceTags{
				IdentifierAttribute: names.AttrID,
			}),
>>>>>>> 45438b17
		},
		{
			Factory:  resourceLocationFSxWindowsFileSystem,
			TypeName: "aws_datasync_location_fsx_windows_file_system",
			Name:     "Location FSx for Windows File Server File System",
<<<<<<< HEAD
			Tags: &inttypes.ServicePackageResourceTags{
				IdentifierAttribute: names.AttrID,
			},
			Region: &inttypes.ServicePackageResourceRegion{
				IsGlobal:                      false,
				IsOverrideEnabled:             true,
				IsValidateOverrideInPartition: true,
			},
=======
			Tags: unique.Make(types.ServicePackageResourceTags{
				IdentifierAttribute: names.AttrID,
			}),
>>>>>>> 45438b17
		},
		{
			Factory:  resourceLocationHDFS,
			TypeName: "aws_datasync_location_hdfs",
			Name:     "Location HDFS",
<<<<<<< HEAD
			Tags: &inttypes.ServicePackageResourceTags{
				IdentifierAttribute: names.AttrID,
			},
			Region: &inttypes.ServicePackageResourceRegion{
				IsGlobal:                      false,
				IsOverrideEnabled:             true,
				IsValidateOverrideInPartition: true,
			},
=======
			Tags: unique.Make(types.ServicePackageResourceTags{
				IdentifierAttribute: names.AttrID,
			}),
>>>>>>> 45438b17
		},
		{
			Factory:  resourceLocationNFS,
			TypeName: "aws_datasync_location_nfs",
			Name:     "Location NFS",
<<<<<<< HEAD
			Tags: &inttypes.ServicePackageResourceTags{
				IdentifierAttribute: names.AttrID,
			},
			Region: &inttypes.ServicePackageResourceRegion{
				IsGlobal:                      false,
				IsOverrideEnabled:             true,
				IsValidateOverrideInPartition: true,
			},
=======
			Tags: unique.Make(types.ServicePackageResourceTags{
				IdentifierAttribute: names.AttrID,
			}),
>>>>>>> 45438b17
		},
		{
			Factory:  resourceLocationObjectStorage,
			TypeName: "aws_datasync_location_object_storage",
			Name:     "Location Object Storage",
<<<<<<< HEAD
			Tags: &inttypes.ServicePackageResourceTags{
				IdentifierAttribute: names.AttrID,
			},
			Region: &inttypes.ServicePackageResourceRegion{
				IsGlobal:                      false,
				IsOverrideEnabled:             true,
				IsValidateOverrideInPartition: true,
			},
=======
			Tags: unique.Make(types.ServicePackageResourceTags{
				IdentifierAttribute: names.AttrID,
			}),
>>>>>>> 45438b17
		},
		{
			Factory:  resourceLocationS3,
			TypeName: "aws_datasync_location_s3",
			Name:     "Location S3",
<<<<<<< HEAD
			Tags: &inttypes.ServicePackageResourceTags{
				IdentifierAttribute: names.AttrID,
			},
			Region: &inttypes.ServicePackageResourceRegion{
				IsGlobal:                      false,
				IsOverrideEnabled:             true,
				IsValidateOverrideInPartition: true,
			},
=======
			Tags: unique.Make(types.ServicePackageResourceTags{
				IdentifierAttribute: names.AttrID,
			}),
>>>>>>> 45438b17
		},
		{
			Factory:  resourceLocationSMB,
			TypeName: "aws_datasync_location_smb",
			Name:     "Location SMB",
<<<<<<< HEAD
			Tags: &inttypes.ServicePackageResourceTags{
				IdentifierAttribute: names.AttrID,
			},
			Region: &inttypes.ServicePackageResourceRegion{
				IsGlobal:                      false,
				IsOverrideEnabled:             true,
				IsValidateOverrideInPartition: true,
			},
=======
			Tags: unique.Make(types.ServicePackageResourceTags{
				IdentifierAttribute: names.AttrID,
			}),
>>>>>>> 45438b17
		},
		{
			Factory:  resourceTask,
			TypeName: "aws_datasync_task",
			Name:     "Task",
<<<<<<< HEAD
			Tags: &inttypes.ServicePackageResourceTags{
				IdentifierAttribute: names.AttrID,
			},
			Region: &inttypes.ServicePackageResourceRegion{
				IsGlobal:                      false,
				IsOverrideEnabled:             true,
				IsValidateOverrideInPartition: true,
			},
=======
			Tags: unique.Make(types.ServicePackageResourceTags{
				IdentifierAttribute: names.AttrID,
			}),
>>>>>>> 45438b17
		},
	}
}

func (p *servicePackage) ServicePackageName() string {
	return names.DataSync
}

// NewClient returns a new AWS SDK for Go v2 client for this service package's AWS API.
func (p *servicePackage) NewClient(ctx context.Context, config map[string]any) (*datasync.Client, error) {
	cfg := *(config["aws_sdkv2_config"].(*aws.Config))
	optFns := []func(*datasync.Options){
		datasync.WithEndpointResolverV2(newEndpointResolverV2()),
		withBaseEndpoint(config[names.AttrEndpoint].(string)),
		func(o *datasync.Options) {
			if region := config[names.AttrRegion].(string); o.Region != region {
				tflog.Info(ctx, "overriding provider-configured AWS API region", map[string]any{
					"service":         p.ServicePackageName(),
					"original_region": o.Region,
					"override_region": region,
				})
				o.Region = region
			}
		},
		withExtraOptions(ctx, p, config),
	}

	return datasync.NewFromConfig(cfg, optFns...), nil
}

// withExtraOptions returns a functional option that allows this service package to specify extra API client options.
// This option is always called after any generated options.
func withExtraOptions(ctx context.Context, sp conns.ServicePackage, config map[string]any) func(*datasync.Options) {
	if v, ok := sp.(interface {
		withExtraOptions(context.Context, map[string]any) []func(*datasync.Options)
	}); ok {
		optFns := v.withExtraOptions(ctx, config)

		return func(o *datasync.Options) {
			for _, optFn := range optFns {
				optFn(o)
			}
		}
	}

	return func(*datasync.Options) {}
}

func ServicePackage(ctx context.Context) conns.ServicePackage {
	return &servicePackage{}
}<|MERGE_RESOLUTION|>--- conflicted
+++ resolved
@@ -34,248 +34,170 @@
 			Factory:  ResourceAgent,
 			TypeName: "aws_datasync_agent",
 			Name:     "Agent",
-<<<<<<< HEAD
-			Tags: &inttypes.ServicePackageResourceTags{
-				IdentifierAttribute: names.AttrID,
-			},
-			Region: &inttypes.ServicePackageResourceRegion{
-				IsGlobal:                      false,
-				IsOverrideEnabled:             true,
-				IsValidateOverrideInPartition: true,
-			},
-=======
-			Tags: unique.Make(types.ServicePackageResourceTags{
-				IdentifierAttribute: names.AttrID,
-			}),
->>>>>>> 45438b17
+			Tags: unique.Make(inttypes.ServicePackageResourceTags{
+				IdentifierAttribute: names.AttrID,
+			}),
+			Region: &inttypes.ServicePackageResourceRegion{
+				IsGlobal:                      false,
+				IsOverrideEnabled:             true,
+				IsValidateOverrideInPartition: true,
+			},
 		},
 		{
 			Factory:  resourceLocationAzureBlob,
 			TypeName: "aws_datasync_location_azure_blob",
 			Name:     "Location Microsoft Azure Blob Storage",
-<<<<<<< HEAD
-			Tags: &inttypes.ServicePackageResourceTags{
-				IdentifierAttribute: names.AttrID,
-			},
-			Region: &inttypes.ServicePackageResourceRegion{
-				IsGlobal:                      false,
-				IsOverrideEnabled:             true,
-				IsValidateOverrideInPartition: true,
-			},
-=======
-			Tags: unique.Make(types.ServicePackageResourceTags{
-				IdentifierAttribute: names.AttrID,
-			}),
->>>>>>> 45438b17
+			Tags: unique.Make(inttypes.ServicePackageResourceTags{
+				IdentifierAttribute: names.AttrID,
+			}),
+			Region: &inttypes.ServicePackageResourceRegion{
+				IsGlobal:                      false,
+				IsOverrideEnabled:             true,
+				IsValidateOverrideInPartition: true,
+			},
 		},
 		{
 			Factory:  resourceLocationEFS,
 			TypeName: "aws_datasync_location_efs",
 			Name:     "Location EFS",
-<<<<<<< HEAD
-			Tags: &inttypes.ServicePackageResourceTags{
-				IdentifierAttribute: names.AttrID,
-			},
-			Region: &inttypes.ServicePackageResourceRegion{
-				IsGlobal:                      false,
-				IsOverrideEnabled:             true,
-				IsValidateOverrideInPartition: true,
-			},
-=======
-			Tags: unique.Make(types.ServicePackageResourceTags{
-				IdentifierAttribute: names.AttrID,
-			}),
->>>>>>> 45438b17
+			Tags: unique.Make(inttypes.ServicePackageResourceTags{
+				IdentifierAttribute: names.AttrID,
+			}),
+			Region: &inttypes.ServicePackageResourceRegion{
+				IsGlobal:                      false,
+				IsOverrideEnabled:             true,
+				IsValidateOverrideInPartition: true,
+			},
 		},
 		{
 			Factory:  resourceLocationFSxLustreFileSystem,
 			TypeName: "aws_datasync_location_fsx_lustre_file_system",
 			Name:     "Location FSx for Lustre File System",
-<<<<<<< HEAD
-			Tags: &inttypes.ServicePackageResourceTags{
-				IdentifierAttribute: names.AttrID,
-			},
-			Region: &inttypes.ServicePackageResourceRegion{
-				IsGlobal:                      false,
-				IsOverrideEnabled:             true,
-				IsValidateOverrideInPartition: true,
-			},
-=======
-			Tags: unique.Make(types.ServicePackageResourceTags{
-				IdentifierAttribute: names.AttrID,
-			}),
->>>>>>> 45438b17
+			Tags: unique.Make(inttypes.ServicePackageResourceTags{
+				IdentifierAttribute: names.AttrID,
+			}),
+			Region: &inttypes.ServicePackageResourceRegion{
+				IsGlobal:                      false,
+				IsOverrideEnabled:             true,
+				IsValidateOverrideInPartition: true,
+			},
 		},
 		{
 			Factory:  resourceLocationFSxONTAPFileSystem,
 			TypeName: "aws_datasync_location_fsx_ontap_file_system",
 			Name:     "Location FSx for NetApp ONTAP File System",
-<<<<<<< HEAD
-			Tags: &inttypes.ServicePackageResourceTags{
-				IdentifierAttribute: names.AttrID,
-			},
-			Region: &inttypes.ServicePackageResourceRegion{
-				IsGlobal:                      false,
-				IsOverrideEnabled:             true,
-				IsValidateOverrideInPartition: true,
-			},
-=======
-			Tags: unique.Make(types.ServicePackageResourceTags{
-				IdentifierAttribute: names.AttrID,
-			}),
->>>>>>> 45438b17
+			Tags: unique.Make(inttypes.ServicePackageResourceTags{
+				IdentifierAttribute: names.AttrID,
+			}),
+			Region: &inttypes.ServicePackageResourceRegion{
+				IsGlobal:                      false,
+				IsOverrideEnabled:             true,
+				IsValidateOverrideInPartition: true,
+			},
 		},
 		{
 			Factory:  resourceLocationFSxOpenZFSFileSystem,
 			TypeName: "aws_datasync_location_fsx_openzfs_file_system",
 			Name:     "Location FSx for OpenZFS File System",
-<<<<<<< HEAD
-			Tags: &inttypes.ServicePackageResourceTags{
-				IdentifierAttribute: names.AttrID,
-			},
-			Region: &inttypes.ServicePackageResourceRegion{
-				IsGlobal:                      false,
-				IsOverrideEnabled:             true,
-				IsValidateOverrideInPartition: true,
-			},
-=======
-			Tags: unique.Make(types.ServicePackageResourceTags{
-				IdentifierAttribute: names.AttrID,
-			}),
->>>>>>> 45438b17
+			Tags: unique.Make(inttypes.ServicePackageResourceTags{
+				IdentifierAttribute: names.AttrID,
+			}),
+			Region: &inttypes.ServicePackageResourceRegion{
+				IsGlobal:                      false,
+				IsOverrideEnabled:             true,
+				IsValidateOverrideInPartition: true,
+			},
 		},
 		{
 			Factory:  resourceLocationFSxWindowsFileSystem,
 			TypeName: "aws_datasync_location_fsx_windows_file_system",
 			Name:     "Location FSx for Windows File Server File System",
-<<<<<<< HEAD
-			Tags: &inttypes.ServicePackageResourceTags{
-				IdentifierAttribute: names.AttrID,
-			},
-			Region: &inttypes.ServicePackageResourceRegion{
-				IsGlobal:                      false,
-				IsOverrideEnabled:             true,
-				IsValidateOverrideInPartition: true,
-			},
-=======
-			Tags: unique.Make(types.ServicePackageResourceTags{
-				IdentifierAttribute: names.AttrID,
-			}),
->>>>>>> 45438b17
+			Tags: unique.Make(inttypes.ServicePackageResourceTags{
+				IdentifierAttribute: names.AttrID,
+			}),
+			Region: &inttypes.ServicePackageResourceRegion{
+				IsGlobal:                      false,
+				IsOverrideEnabled:             true,
+				IsValidateOverrideInPartition: true,
+			},
 		},
 		{
 			Factory:  resourceLocationHDFS,
 			TypeName: "aws_datasync_location_hdfs",
 			Name:     "Location HDFS",
-<<<<<<< HEAD
-			Tags: &inttypes.ServicePackageResourceTags{
-				IdentifierAttribute: names.AttrID,
-			},
-			Region: &inttypes.ServicePackageResourceRegion{
-				IsGlobal:                      false,
-				IsOverrideEnabled:             true,
-				IsValidateOverrideInPartition: true,
-			},
-=======
-			Tags: unique.Make(types.ServicePackageResourceTags{
-				IdentifierAttribute: names.AttrID,
-			}),
->>>>>>> 45438b17
+			Tags: unique.Make(inttypes.ServicePackageResourceTags{
+				IdentifierAttribute: names.AttrID,
+			}),
+			Region: &inttypes.ServicePackageResourceRegion{
+				IsGlobal:                      false,
+				IsOverrideEnabled:             true,
+				IsValidateOverrideInPartition: true,
+			},
 		},
 		{
 			Factory:  resourceLocationNFS,
 			TypeName: "aws_datasync_location_nfs",
 			Name:     "Location NFS",
-<<<<<<< HEAD
-			Tags: &inttypes.ServicePackageResourceTags{
-				IdentifierAttribute: names.AttrID,
-			},
-			Region: &inttypes.ServicePackageResourceRegion{
-				IsGlobal:                      false,
-				IsOverrideEnabled:             true,
-				IsValidateOverrideInPartition: true,
-			},
-=======
-			Tags: unique.Make(types.ServicePackageResourceTags{
-				IdentifierAttribute: names.AttrID,
-			}),
->>>>>>> 45438b17
+			Tags: unique.Make(inttypes.ServicePackageResourceTags{
+				IdentifierAttribute: names.AttrID,
+			}),
+			Region: &inttypes.ServicePackageResourceRegion{
+				IsGlobal:                      false,
+				IsOverrideEnabled:             true,
+				IsValidateOverrideInPartition: true,
+			},
 		},
 		{
 			Factory:  resourceLocationObjectStorage,
 			TypeName: "aws_datasync_location_object_storage",
 			Name:     "Location Object Storage",
-<<<<<<< HEAD
-			Tags: &inttypes.ServicePackageResourceTags{
-				IdentifierAttribute: names.AttrID,
-			},
-			Region: &inttypes.ServicePackageResourceRegion{
-				IsGlobal:                      false,
-				IsOverrideEnabled:             true,
-				IsValidateOverrideInPartition: true,
-			},
-=======
-			Tags: unique.Make(types.ServicePackageResourceTags{
-				IdentifierAttribute: names.AttrID,
-			}),
->>>>>>> 45438b17
+			Tags: unique.Make(inttypes.ServicePackageResourceTags{
+				IdentifierAttribute: names.AttrID,
+			}),
+			Region: &inttypes.ServicePackageResourceRegion{
+				IsGlobal:                      false,
+				IsOverrideEnabled:             true,
+				IsValidateOverrideInPartition: true,
+			},
 		},
 		{
 			Factory:  resourceLocationS3,
 			TypeName: "aws_datasync_location_s3",
 			Name:     "Location S3",
-<<<<<<< HEAD
-			Tags: &inttypes.ServicePackageResourceTags{
-				IdentifierAttribute: names.AttrID,
-			},
-			Region: &inttypes.ServicePackageResourceRegion{
-				IsGlobal:                      false,
-				IsOverrideEnabled:             true,
-				IsValidateOverrideInPartition: true,
-			},
-=======
-			Tags: unique.Make(types.ServicePackageResourceTags{
-				IdentifierAttribute: names.AttrID,
-			}),
->>>>>>> 45438b17
+			Tags: unique.Make(inttypes.ServicePackageResourceTags{
+				IdentifierAttribute: names.AttrID,
+			}),
+			Region: &inttypes.ServicePackageResourceRegion{
+				IsGlobal:                      false,
+				IsOverrideEnabled:             true,
+				IsValidateOverrideInPartition: true,
+			},
 		},
 		{
 			Factory:  resourceLocationSMB,
 			TypeName: "aws_datasync_location_smb",
 			Name:     "Location SMB",
-<<<<<<< HEAD
-			Tags: &inttypes.ServicePackageResourceTags{
-				IdentifierAttribute: names.AttrID,
-			},
-			Region: &inttypes.ServicePackageResourceRegion{
-				IsGlobal:                      false,
-				IsOverrideEnabled:             true,
-				IsValidateOverrideInPartition: true,
-			},
-=======
-			Tags: unique.Make(types.ServicePackageResourceTags{
-				IdentifierAttribute: names.AttrID,
-			}),
->>>>>>> 45438b17
+			Tags: unique.Make(inttypes.ServicePackageResourceTags{
+				IdentifierAttribute: names.AttrID,
+			}),
+			Region: &inttypes.ServicePackageResourceRegion{
+				IsGlobal:                      false,
+				IsOverrideEnabled:             true,
+				IsValidateOverrideInPartition: true,
+			},
 		},
 		{
 			Factory:  resourceTask,
 			TypeName: "aws_datasync_task",
 			Name:     "Task",
-<<<<<<< HEAD
-			Tags: &inttypes.ServicePackageResourceTags{
-				IdentifierAttribute: names.AttrID,
-			},
-			Region: &inttypes.ServicePackageResourceRegion{
-				IsGlobal:                      false,
-				IsOverrideEnabled:             true,
-				IsValidateOverrideInPartition: true,
-			},
-=======
-			Tags: unique.Make(types.ServicePackageResourceTags{
-				IdentifierAttribute: names.AttrID,
-			}),
->>>>>>> 45438b17
+			Tags: unique.Make(inttypes.ServicePackageResourceTags{
+				IdentifierAttribute: names.AttrID,
+			}),
+			Region: &inttypes.ServicePackageResourceRegion{
+				IsGlobal:                      false,
+				IsOverrideEnabled:             true,
+				IsValidateOverrideInPartition: true,
+			},
 		},
 	}
 }

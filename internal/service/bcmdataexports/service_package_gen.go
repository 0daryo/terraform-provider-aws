--- conflicted
+++ resolved
@@ -32,14 +32,10 @@
 				IdentifierAttribute: names.AttrARN,
 			}),
 			Region:   unique.Make(inttypes.ResourceRegionDisabled()),
-<<<<<<< HEAD
 			Identity: inttypes.GlobalARNIdentity(inttypes.WithIdentityDuplicateAttrs(names.AttrID)),
 			Import: inttypes.Import{
 				WrappedImport: true,
 			},
-=======
-			Identity: inttypes.GlobalARNIdentity(),
->>>>>>> 94d54c49
 		},
 	}
 }

// Code generated by internal/generate/servicepackage/main.go; DO NOT EDIT.

package finspace

import (
	"context"
	"unique"

	"github.com/aws/aws-sdk-go-v2/aws"
	"github.com/aws/aws-sdk-go-v2/service/finspace"
	"github.com/hashicorp/terraform-plugin-log/tflog"
	"github.com/hashicorp/terraform-provider-aws/internal/conns"
	inttypes "github.com/hashicorp/terraform-provider-aws/internal/types"
	"github.com/hashicorp/terraform-provider-aws/names"
)

type servicePackage struct{}

func (p *servicePackage) FrameworkDataSources(ctx context.Context) []*inttypes.ServicePackageFrameworkDataSource {
	return []*inttypes.ServicePackageFrameworkDataSource{}
}

func (p *servicePackage) FrameworkResources(ctx context.Context) []*inttypes.ServicePackageFrameworkResource {
	return []*inttypes.ServicePackageFrameworkResource{}
}

func (p *servicePackage) SDKDataSources(ctx context.Context) []*inttypes.ServicePackageSDKDataSource {
	return []*inttypes.ServicePackageSDKDataSource{}
}

func (p *servicePackage) SDKResources(ctx context.Context) []*inttypes.ServicePackageSDKResource {
	return []*inttypes.ServicePackageSDKResource{
		{
			Factory:  ResourceKxCluster,
			TypeName: "aws_finspace_kx_cluster",
			Name:     "Kx Cluster",
<<<<<<< HEAD
			Tags: &inttypes.ServicePackageResourceTags{
				IdentifierAttribute: names.AttrARN,
			},
			Region: &inttypes.ServicePackageResourceRegion{
				IsGlobal:                      false,
				IsOverrideEnabled:             true,
				IsValidateOverrideInPartition: true,
			},
=======
			Tags: unique.Make(types.ServicePackageResourceTags{
				IdentifierAttribute: names.AttrARN,
			}),
>>>>>>> 45438b17
		},
		{
			Factory:  ResourceKxDatabase,
			TypeName: "aws_finspace_kx_database",
			Name:     "Kx Database",
<<<<<<< HEAD
			Tags: &inttypes.ServicePackageResourceTags{
				IdentifierAttribute: names.AttrARN,
			},
			Region: &inttypes.ServicePackageResourceRegion{
				IsGlobal:                      false,
				IsOverrideEnabled:             true,
				IsValidateOverrideInPartition: true,
			},
=======
			Tags: unique.Make(types.ServicePackageResourceTags{
				IdentifierAttribute: names.AttrARN,
			}),
>>>>>>> 45438b17
		},
		{
			Factory:  ResourceKxDataview,
			TypeName: "aws_finspace_kx_dataview",
			Name:     "Kx Dataview",
<<<<<<< HEAD
			Tags: &inttypes.ServicePackageResourceTags{
				IdentifierAttribute: names.AttrARN,
			},
			Region: &inttypes.ServicePackageResourceRegion{
				IsGlobal:                      false,
				IsOverrideEnabled:             true,
				IsValidateOverrideInPartition: true,
			},
=======
			Tags: unique.Make(types.ServicePackageResourceTags{
				IdentifierAttribute: names.AttrARN,
			}),
>>>>>>> 45438b17
		},
		{
			Factory:  ResourceKxEnvironment,
			TypeName: "aws_finspace_kx_environment",
			Name:     "Kx Environment",
<<<<<<< HEAD
			Tags: &inttypes.ServicePackageResourceTags{
				IdentifierAttribute: names.AttrARN,
			},
			Region: &inttypes.ServicePackageResourceRegion{
				IsGlobal:                      false,
				IsOverrideEnabled:             true,
				IsValidateOverrideInPartition: true,
			},
=======
			Tags: unique.Make(types.ServicePackageResourceTags{
				IdentifierAttribute: names.AttrARN,
			}),
>>>>>>> 45438b17
		},
		{
			Factory:  ResourceKxScalingGroup,
			TypeName: "aws_finspace_kx_scaling_group",
			Name:     "Kx Scaling Group",
<<<<<<< HEAD
			Tags: &inttypes.ServicePackageResourceTags{
				IdentifierAttribute: names.AttrARN,
			},
			Region: &inttypes.ServicePackageResourceRegion{
				IsGlobal:                      false,
				IsOverrideEnabled:             true,
				IsValidateOverrideInPartition: true,
			},
=======
			Tags: unique.Make(types.ServicePackageResourceTags{
				IdentifierAttribute: names.AttrARN,
			}),
>>>>>>> 45438b17
		},
		{
			Factory:  ResourceKxUser,
			TypeName: "aws_finspace_kx_user",
			Name:     "Kx User",
<<<<<<< HEAD
			Tags: &inttypes.ServicePackageResourceTags{
				IdentifierAttribute: names.AttrARN,
			},
			Region: &inttypes.ServicePackageResourceRegion{
				IsGlobal:                      false,
				IsOverrideEnabled:             true,
				IsValidateOverrideInPartition: true,
			},
=======
			Tags: unique.Make(types.ServicePackageResourceTags{
				IdentifierAttribute: names.AttrARN,
			}),
>>>>>>> 45438b17
		},
		{
			Factory:  ResourceKxVolume,
			TypeName: "aws_finspace_kx_volume",
			Name:     "Kx Volume",
<<<<<<< HEAD
			Tags: &inttypes.ServicePackageResourceTags{
				IdentifierAttribute: names.AttrARN,
			},
			Region: &inttypes.ServicePackageResourceRegion{
				IsGlobal:                      false,
				IsOverrideEnabled:             true,
				IsValidateOverrideInPartition: true,
			},
=======
			Tags: unique.Make(types.ServicePackageResourceTags{
				IdentifierAttribute: names.AttrARN,
			}),
>>>>>>> 45438b17
		},
	}
}

func (p *servicePackage) ServicePackageName() string {
	return names.FinSpace
}

// NewClient returns a new AWS SDK for Go v2 client for this service package's AWS API.
func (p *servicePackage) NewClient(ctx context.Context, config map[string]any) (*finspace.Client, error) {
	cfg := *(config["aws_sdkv2_config"].(*aws.Config))
	optFns := []func(*finspace.Options){
		finspace.WithEndpointResolverV2(newEndpointResolverV2()),
		withBaseEndpoint(config[names.AttrEndpoint].(string)),
		func(o *finspace.Options) {
			if region := config[names.AttrRegion].(string); o.Region != region {
				tflog.Info(ctx, "overriding provider-configured AWS API region", map[string]any{
					"service":         p.ServicePackageName(),
					"original_region": o.Region,
					"override_region": region,
				})
				o.Region = region
			}
		},
		withExtraOptions(ctx, p, config),
	}

	return finspace.NewFromConfig(cfg, optFns...), nil
}

// withExtraOptions returns a functional option that allows this service package to specify extra API client options.
// This option is always called after any generated options.
func withExtraOptions(ctx context.Context, sp conns.ServicePackage, config map[string]any) func(*finspace.Options) {
	if v, ok := sp.(interface {
		withExtraOptions(context.Context, map[string]any) []func(*finspace.Options)
	}); ok {
		optFns := v.withExtraOptions(ctx, config)

		return func(o *finspace.Options) {
			for _, optFn := range optFns {
				optFn(o)
			}
		}
	}

	return func(*finspace.Options) {}
}

func ServicePackage(ctx context.Context) conns.ServicePackage {
	return &servicePackage{}
}<|MERGE_RESOLUTION|>--- conflicted
+++ resolved
@@ -34,134 +34,92 @@
 			Factory:  ResourceKxCluster,
 			TypeName: "aws_finspace_kx_cluster",
 			Name:     "Kx Cluster",
-<<<<<<< HEAD
-			Tags: &inttypes.ServicePackageResourceTags{
+			Tags: unique.Make(inttypes.ServicePackageResourceTags{
 				IdentifierAttribute: names.AttrARN,
-			},
+			}),
 			Region: &inttypes.ServicePackageResourceRegion{
 				IsGlobal:                      false,
 				IsOverrideEnabled:             true,
 				IsValidateOverrideInPartition: true,
 			},
-=======
-			Tags: unique.Make(types.ServicePackageResourceTags{
-				IdentifierAttribute: names.AttrARN,
-			}),
->>>>>>> 45438b17
 		},
 		{
 			Factory:  ResourceKxDatabase,
 			TypeName: "aws_finspace_kx_database",
 			Name:     "Kx Database",
-<<<<<<< HEAD
-			Tags: &inttypes.ServicePackageResourceTags{
+			Tags: unique.Make(inttypes.ServicePackageResourceTags{
 				IdentifierAttribute: names.AttrARN,
-			},
+			}),
 			Region: &inttypes.ServicePackageResourceRegion{
 				IsGlobal:                      false,
 				IsOverrideEnabled:             true,
 				IsValidateOverrideInPartition: true,
 			},
-=======
-			Tags: unique.Make(types.ServicePackageResourceTags{
-				IdentifierAttribute: names.AttrARN,
-			}),
->>>>>>> 45438b17
 		},
 		{
 			Factory:  ResourceKxDataview,
 			TypeName: "aws_finspace_kx_dataview",
 			Name:     "Kx Dataview",
-<<<<<<< HEAD
-			Tags: &inttypes.ServicePackageResourceTags{
+			Tags: unique.Make(inttypes.ServicePackageResourceTags{
 				IdentifierAttribute: names.AttrARN,
-			},
+			}),
 			Region: &inttypes.ServicePackageResourceRegion{
 				IsGlobal:                      false,
 				IsOverrideEnabled:             true,
 				IsValidateOverrideInPartition: true,
 			},
-=======
-			Tags: unique.Make(types.ServicePackageResourceTags{
-				IdentifierAttribute: names.AttrARN,
-			}),
->>>>>>> 45438b17
 		},
 		{
 			Factory:  ResourceKxEnvironment,
 			TypeName: "aws_finspace_kx_environment",
 			Name:     "Kx Environment",
-<<<<<<< HEAD
-			Tags: &inttypes.ServicePackageResourceTags{
+			Tags: unique.Make(inttypes.ServicePackageResourceTags{
 				IdentifierAttribute: names.AttrARN,
-			},
+			}),
 			Region: &inttypes.ServicePackageResourceRegion{
 				IsGlobal:                      false,
 				IsOverrideEnabled:             true,
 				IsValidateOverrideInPartition: true,
 			},
-=======
-			Tags: unique.Make(types.ServicePackageResourceTags{
-				IdentifierAttribute: names.AttrARN,
-			}),
->>>>>>> 45438b17
 		},
 		{
 			Factory:  ResourceKxScalingGroup,
 			TypeName: "aws_finspace_kx_scaling_group",
 			Name:     "Kx Scaling Group",
-<<<<<<< HEAD
-			Tags: &inttypes.ServicePackageResourceTags{
+			Tags: unique.Make(inttypes.ServicePackageResourceTags{
 				IdentifierAttribute: names.AttrARN,
-			},
+			}),
 			Region: &inttypes.ServicePackageResourceRegion{
 				IsGlobal:                      false,
 				IsOverrideEnabled:             true,
 				IsValidateOverrideInPartition: true,
 			},
-=======
-			Tags: unique.Make(types.ServicePackageResourceTags{
-				IdentifierAttribute: names.AttrARN,
-			}),
->>>>>>> 45438b17
 		},
 		{
 			Factory:  ResourceKxUser,
 			TypeName: "aws_finspace_kx_user",
 			Name:     "Kx User",
-<<<<<<< HEAD
-			Tags: &inttypes.ServicePackageResourceTags{
+			Tags: unique.Make(inttypes.ServicePackageResourceTags{
 				IdentifierAttribute: names.AttrARN,
-			},
+			}),
 			Region: &inttypes.ServicePackageResourceRegion{
 				IsGlobal:                      false,
 				IsOverrideEnabled:             true,
 				IsValidateOverrideInPartition: true,
 			},
-=======
-			Tags: unique.Make(types.ServicePackageResourceTags{
-				IdentifierAttribute: names.AttrARN,
-			}),
->>>>>>> 45438b17
 		},
 		{
 			Factory:  ResourceKxVolume,
 			TypeName: "aws_finspace_kx_volume",
 			Name:     "Kx Volume",
-<<<<<<< HEAD
-			Tags: &inttypes.ServicePackageResourceTags{
+			Tags: unique.Make(inttypes.ServicePackageResourceTags{
 				IdentifierAttribute: names.AttrARN,
-			},
+			}),
 			Region: &inttypes.ServicePackageResourceRegion{
 				IsGlobal:                      false,
 				IsOverrideEnabled:             true,
 				IsValidateOverrideInPartition: true,
 			},
-=======
-			Tags: unique.Make(types.ServicePackageResourceTags{
-				IdentifierAttribute: names.AttrARN,
-			}),
->>>>>>> 45438b17
 		},
 	}
 }

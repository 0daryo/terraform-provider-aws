package provider

import (
	"context"
	"fmt"
	"log"
	"os"
	"regexp"
	"time"

	"github.com/aws/aws-sdk-go-v2/feature/ec2/imds"
	awsbase "github.com/hashicorp/aws-sdk-go-base/v2"
	"github.com/hashicorp/terraform-plugin-sdk/v2/diag"
	"github.com/hashicorp/terraform-plugin-sdk/v2/helper/schema"
	"github.com/hashicorp/terraform-plugin-sdk/v2/helper/validation"
	"github.com/hashicorp/terraform-provider-aws/internal/conns"
	"github.com/hashicorp/terraform-provider-aws/internal/experimental/intf"
	"github.com/hashicorp/terraform-provider-aws/internal/experimental/nullable"
	"github.com/hashicorp/terraform-provider-aws/internal/flex"
	"github.com/hashicorp/terraform-provider-aws/internal/service/accessanalyzer"
	"github.com/hashicorp/terraform-provider-aws/internal/service/account"
	"github.com/hashicorp/terraform-provider-aws/internal/service/acm"
	"github.com/hashicorp/terraform-provider-aws/internal/service/acmpca"
	"github.com/hashicorp/terraform-provider-aws/internal/service/amp"
	"github.com/hashicorp/terraform-provider-aws/internal/service/amplify"
	"github.com/hashicorp/terraform-provider-aws/internal/service/apigateway"
	"github.com/hashicorp/terraform-provider-aws/internal/service/apigatewayv2"
	"github.com/hashicorp/terraform-provider-aws/internal/service/appautoscaling"
	"github.com/hashicorp/terraform-provider-aws/internal/service/appconfig"
	"github.com/hashicorp/terraform-provider-aws/internal/service/appflow"
	"github.com/hashicorp/terraform-provider-aws/internal/service/appintegrations"
	"github.com/hashicorp/terraform-provider-aws/internal/service/applicationinsights"
	"github.com/hashicorp/terraform-provider-aws/internal/service/appmesh"
	"github.com/hashicorp/terraform-provider-aws/internal/service/apprunner"
	"github.com/hashicorp/terraform-provider-aws/internal/service/appstream"
	"github.com/hashicorp/terraform-provider-aws/internal/service/appsync"
	"github.com/hashicorp/terraform-provider-aws/internal/service/athena"
	"github.com/hashicorp/terraform-provider-aws/internal/service/autoscaling"
	"github.com/hashicorp/terraform-provider-aws/internal/service/autoscalingplans"
	"github.com/hashicorp/terraform-provider-aws/internal/service/backup"
	"github.com/hashicorp/terraform-provider-aws/internal/service/batch"
	"github.com/hashicorp/terraform-provider-aws/internal/service/budgets"
	"github.com/hashicorp/terraform-provider-aws/internal/service/ce"
	"github.com/hashicorp/terraform-provider-aws/internal/service/chime"
	"github.com/hashicorp/terraform-provider-aws/internal/service/cloud9"
	"github.com/hashicorp/terraform-provider-aws/internal/service/cloudcontrol"
	"github.com/hashicorp/terraform-provider-aws/internal/service/cloudformation"
	"github.com/hashicorp/terraform-provider-aws/internal/service/cloudfront"
	"github.com/hashicorp/terraform-provider-aws/internal/service/cloudhsmv2"
	"github.com/hashicorp/terraform-provider-aws/internal/service/cloudsearch"
	"github.com/hashicorp/terraform-provider-aws/internal/service/cloudtrail"
	"github.com/hashicorp/terraform-provider-aws/internal/service/cloudwatch"
	"github.com/hashicorp/terraform-provider-aws/internal/service/codeartifact"
	"github.com/hashicorp/terraform-provider-aws/internal/service/codebuild"
	"github.com/hashicorp/terraform-provider-aws/internal/service/codecommit"
	"github.com/hashicorp/terraform-provider-aws/internal/service/codepipeline"
	"github.com/hashicorp/terraform-provider-aws/internal/service/codestarconnections"
	"github.com/hashicorp/terraform-provider-aws/internal/service/codestarnotifications"
	"github.com/hashicorp/terraform-provider-aws/internal/service/cognitoidentity"
	"github.com/hashicorp/terraform-provider-aws/internal/service/cognitoidp"
	"github.com/hashicorp/terraform-provider-aws/internal/service/comprehend"
	"github.com/hashicorp/terraform-provider-aws/internal/service/configservice"
	"github.com/hashicorp/terraform-provider-aws/internal/service/connect"
	"github.com/hashicorp/terraform-provider-aws/internal/service/cur"
	"github.com/hashicorp/terraform-provider-aws/internal/service/dataexchange"
	"github.com/hashicorp/terraform-provider-aws/internal/service/datapipeline"
	"github.com/hashicorp/terraform-provider-aws/internal/service/datasync"
	"github.com/hashicorp/terraform-provider-aws/internal/service/dax"
	"github.com/hashicorp/terraform-provider-aws/internal/service/deploy"
	"github.com/hashicorp/terraform-provider-aws/internal/service/detective"
	"github.com/hashicorp/terraform-provider-aws/internal/service/devicefarm"
	"github.com/hashicorp/terraform-provider-aws/internal/service/directconnect"
	"github.com/hashicorp/terraform-provider-aws/internal/service/dlm"
	"github.com/hashicorp/terraform-provider-aws/internal/service/dms"
	"github.com/hashicorp/terraform-provider-aws/internal/service/docdb"
	"github.com/hashicorp/terraform-provider-aws/internal/service/ds"
	"github.com/hashicorp/terraform-provider-aws/internal/service/dynamodb"
	"github.com/hashicorp/terraform-provider-aws/internal/service/ec2"
	"github.com/hashicorp/terraform-provider-aws/internal/service/ecr"
	"github.com/hashicorp/terraform-provider-aws/internal/service/ecrpublic"
	"github.com/hashicorp/terraform-provider-aws/internal/service/ecs"
	"github.com/hashicorp/terraform-provider-aws/internal/service/efs"
	"github.com/hashicorp/terraform-provider-aws/internal/service/eks"
	"github.com/hashicorp/terraform-provider-aws/internal/service/elasticache"
	"github.com/hashicorp/terraform-provider-aws/internal/service/elasticbeanstalk"
	"github.com/hashicorp/terraform-provider-aws/internal/service/elasticsearch"
	"github.com/hashicorp/terraform-provider-aws/internal/service/elastictranscoder"
	"github.com/hashicorp/terraform-provider-aws/internal/service/elb"
	"github.com/hashicorp/terraform-provider-aws/internal/service/elbv2"
	"github.com/hashicorp/terraform-provider-aws/internal/service/emr"
	"github.com/hashicorp/terraform-provider-aws/internal/service/emrcontainers"
	"github.com/hashicorp/terraform-provider-aws/internal/service/emrserverless"
	"github.com/hashicorp/terraform-provider-aws/internal/service/events"
	"github.com/hashicorp/terraform-provider-aws/internal/service/evidently"
	"github.com/hashicorp/terraform-provider-aws/internal/service/firehose"
	"github.com/hashicorp/terraform-provider-aws/internal/service/fis"
	"github.com/hashicorp/terraform-provider-aws/internal/service/fms"
	"github.com/hashicorp/terraform-provider-aws/internal/service/fsx"
	"github.com/hashicorp/terraform-provider-aws/internal/service/gamelift"
	"github.com/hashicorp/terraform-provider-aws/internal/service/glacier"
	"github.com/hashicorp/terraform-provider-aws/internal/service/globalaccelerator"
	"github.com/hashicorp/terraform-provider-aws/internal/service/glue"
	"github.com/hashicorp/terraform-provider-aws/internal/service/grafana"
	"github.com/hashicorp/terraform-provider-aws/internal/service/guardduty"
	"github.com/hashicorp/terraform-provider-aws/internal/service/iam"
	"github.com/hashicorp/terraform-provider-aws/internal/service/identitystore"
	"github.com/hashicorp/terraform-provider-aws/internal/service/imagebuilder"
	"github.com/hashicorp/terraform-provider-aws/internal/service/inspector"
	"github.com/hashicorp/terraform-provider-aws/internal/service/inspector2"
	"github.com/hashicorp/terraform-provider-aws/internal/service/iot"
	"github.com/hashicorp/terraform-provider-aws/internal/service/ivs"
	"github.com/hashicorp/terraform-provider-aws/internal/service/kafka"
	"github.com/hashicorp/terraform-provider-aws/internal/service/kafkaconnect"
	"github.com/hashicorp/terraform-provider-aws/internal/service/kendra"
	"github.com/hashicorp/terraform-provider-aws/internal/service/keyspaces"
	"github.com/hashicorp/terraform-provider-aws/internal/service/kinesis"
	"github.com/hashicorp/terraform-provider-aws/internal/service/kinesisanalytics"
	"github.com/hashicorp/terraform-provider-aws/internal/service/kinesisanalyticsv2"
	"github.com/hashicorp/terraform-provider-aws/internal/service/kinesisvideo"
	"github.com/hashicorp/terraform-provider-aws/internal/service/kms"
	"github.com/hashicorp/terraform-provider-aws/internal/service/lakeformation"
	"github.com/hashicorp/terraform-provider-aws/internal/service/lambda"
	"github.com/hashicorp/terraform-provider-aws/internal/service/lexmodels"
	"github.com/hashicorp/terraform-provider-aws/internal/service/licensemanager"
	"github.com/hashicorp/terraform-provider-aws/internal/service/lightsail"
	"github.com/hashicorp/terraform-provider-aws/internal/service/location"
	"github.com/hashicorp/terraform-provider-aws/internal/service/logs"
	"github.com/hashicorp/terraform-provider-aws/internal/service/macie"
	"github.com/hashicorp/terraform-provider-aws/internal/service/macie2"
	"github.com/hashicorp/terraform-provider-aws/internal/service/mediaconvert"
	"github.com/hashicorp/terraform-provider-aws/internal/service/medialive"
	"github.com/hashicorp/terraform-provider-aws/internal/service/mediapackage"
	"github.com/hashicorp/terraform-provider-aws/internal/service/mediastore"
	"github.com/hashicorp/terraform-provider-aws/internal/service/memorydb"
	"github.com/hashicorp/terraform-provider-aws/internal/service/meta"
	"github.com/hashicorp/terraform-provider-aws/internal/service/mq"
	"github.com/hashicorp/terraform-provider-aws/internal/service/mwaa"
	"github.com/hashicorp/terraform-provider-aws/internal/service/neptune"
	"github.com/hashicorp/terraform-provider-aws/internal/service/networkfirewall"
	"github.com/hashicorp/terraform-provider-aws/internal/service/networkmanager"
	"github.com/hashicorp/terraform-provider-aws/internal/service/opensearch"
	"github.com/hashicorp/terraform-provider-aws/internal/service/opsworks"
	"github.com/hashicorp/terraform-provider-aws/internal/service/organizations"
	"github.com/hashicorp/terraform-provider-aws/internal/service/outposts"
	"github.com/hashicorp/terraform-provider-aws/internal/service/pinpoint"
	"github.com/hashicorp/terraform-provider-aws/internal/service/pricing"
	"github.com/hashicorp/terraform-provider-aws/internal/service/qldb"
	"github.com/hashicorp/terraform-provider-aws/internal/service/quicksight"
	"github.com/hashicorp/terraform-provider-aws/internal/service/ram"
	"github.com/hashicorp/terraform-provider-aws/internal/service/rds"
	"github.com/hashicorp/terraform-provider-aws/internal/service/redshift"
	"github.com/hashicorp/terraform-provider-aws/internal/service/redshiftdata"
	"github.com/hashicorp/terraform-provider-aws/internal/service/redshiftserverless"
	"github.com/hashicorp/terraform-provider-aws/internal/service/resourcegroups"
	"github.com/hashicorp/terraform-provider-aws/internal/service/resourcegroupstaggingapi"
	"github.com/hashicorp/terraform-provider-aws/internal/service/rolesanywhere"
	"github.com/hashicorp/terraform-provider-aws/internal/service/route53"
	"github.com/hashicorp/terraform-provider-aws/internal/service/route53domains"
	"github.com/hashicorp/terraform-provider-aws/internal/service/route53recoverycontrolconfig"
	"github.com/hashicorp/terraform-provider-aws/internal/service/route53recoveryreadiness"
	"github.com/hashicorp/terraform-provider-aws/internal/service/route53resolver"
	"github.com/hashicorp/terraform-provider-aws/internal/service/rum"
	"github.com/hashicorp/terraform-provider-aws/internal/service/s3"
	"github.com/hashicorp/terraform-provider-aws/internal/service/s3control"
	"github.com/hashicorp/terraform-provider-aws/internal/service/s3outposts"
	"github.com/hashicorp/terraform-provider-aws/internal/service/sagemaker"
	"github.com/hashicorp/terraform-provider-aws/internal/service/schemas"
	"github.com/hashicorp/terraform-provider-aws/internal/service/secretsmanager"
	"github.com/hashicorp/terraform-provider-aws/internal/service/securityhub"
	"github.com/hashicorp/terraform-provider-aws/internal/service/serverlessrepo"
	"github.com/hashicorp/terraform-provider-aws/internal/service/servicecatalog"
	"github.com/hashicorp/terraform-provider-aws/internal/service/servicediscovery"
	"github.com/hashicorp/terraform-provider-aws/internal/service/servicequotas"
	"github.com/hashicorp/terraform-provider-aws/internal/service/ses"
	"github.com/hashicorp/terraform-provider-aws/internal/service/sesv2"
	"github.com/hashicorp/terraform-provider-aws/internal/service/sfn"
	"github.com/hashicorp/terraform-provider-aws/internal/service/shield"
	"github.com/hashicorp/terraform-provider-aws/internal/service/signer"
	"github.com/hashicorp/terraform-provider-aws/internal/service/simpledb"
	"github.com/hashicorp/terraform-provider-aws/internal/service/sns"
	"github.com/hashicorp/terraform-provider-aws/internal/service/sqs"
	"github.com/hashicorp/terraform-provider-aws/internal/service/ssm"
	"github.com/hashicorp/terraform-provider-aws/internal/service/ssoadmin"
	"github.com/hashicorp/terraform-provider-aws/internal/service/storagegateway"
	"github.com/hashicorp/terraform-provider-aws/internal/service/sts"
	"github.com/hashicorp/terraform-provider-aws/internal/service/swf"
	"github.com/hashicorp/terraform-provider-aws/internal/service/synthetics"
	"github.com/hashicorp/terraform-provider-aws/internal/service/timestreamwrite"
	"github.com/hashicorp/terraform-provider-aws/internal/service/transcribe"
	"github.com/hashicorp/terraform-provider-aws/internal/service/transfer"
	"github.com/hashicorp/terraform-provider-aws/internal/service/waf"
	"github.com/hashicorp/terraform-provider-aws/internal/service/wafregional"
	"github.com/hashicorp/terraform-provider-aws/internal/service/wafv2"
	"github.com/hashicorp/terraform-provider-aws/internal/service/worklink"
	"github.com/hashicorp/terraform-provider-aws/internal/service/workspaces"
	"github.com/hashicorp/terraform-provider-aws/internal/service/xray"
	tftags "github.com/hashicorp/terraform-provider-aws/internal/tags"
	"github.com/hashicorp/terraform-provider-aws/internal/verify"
	"github.com/hashicorp/terraform-provider-aws/names"
)

// New returns a new, initialized Terraform Plugin SDK v2-style provider instance.
// The provider instance is fully configured once the `ConfigureContextFunc` has been called.
func New(_ context.Context) (*schema.Provider, error) {
	provider := &schema.Provider{
		// This schema must match exactly the Terraform Protocol v6 (Terraform Plugin Framework) provider's schema.
		// Notably the attributes can have no Default values.
		Schema: map[string]*schema.Schema{
			"access_key": {
				Type:     schema.TypeString,
				Optional: true,
				Description: "The access key for API operations. You can retrieve this\n" +
					"from the 'Security & Credentials' section of the AWS console.",
			},
			"allowed_account_ids": {
				Type:          schema.TypeSet,
				Elem:          &schema.Schema{Type: schema.TypeString},
				Optional:      true,
				ConflictsWith: []string{"forbidden_account_ids"},
				Set:           schema.HashString,
			},
			"assume_role":                   assumeRoleSchema(),
			"assume_role_with_web_identity": assumeRoleWithWebIdentitySchema(),
			"custom_ca_bundle": {
				Type:     schema.TypeString,
				Optional: true,
				Description: "File containing custom root and intermediate certificates. " +
					"Can also be configured using the `AWS_CA_BUNDLE` environment variable. " +
					"(Setting `ca_bundle` in the shared config file is not supported.)",
			},
			"default_tags": {
				Type:        schema.TypeList,
				Optional:    true,
				MaxItems:    1,
				Description: "Configuration block with settings to default resource tags across all resources.",
				Elem: &schema.Resource{
					Schema: map[string]*schema.Schema{
						"tags": {
							Type:        schema.TypeMap,
							Optional:    true,
							Elem:        &schema.Schema{Type: schema.TypeString},
							Description: "Resource tags to default across all resources",
						},
					},
				},
			},
			"ec2_metadata_service_endpoint": {
				Type:     schema.TypeString,
				Optional: true,
				Description: "Address of the EC2 metadata service endpoint to use. " +
					"Can also be configured using the `AWS_EC2_METADATA_SERVICE_ENDPOINT` environment variable.",
			},
			"ec2_metadata_service_endpoint_mode": {
				Type:     schema.TypeString,
				Optional: true,
				Description: "Protocol to use with EC2 metadata service endpoint." +
					"Valid values are `IPv4` and `IPv6`. Can also be configured using the `AWS_EC2_METADATA_SERVICE_ENDPOINT_MODE` environment variable.",
			},
			"endpoints": endpointsSchema(),
			"forbidden_account_ids": {
				Type:          schema.TypeSet,
				Elem:          &schema.Schema{Type: schema.TypeString},
				Optional:      true,
				ConflictsWith: []string{"allowed_account_ids"},
				Set:           schema.HashString,
			},
			"http_proxy": {
				Type:     schema.TypeString,
				Optional: true,
				Description: "The address of an HTTP proxy to use when accessing the AWS API. " +
					"Can also be configured using the `HTTP_PROXY` or `HTTPS_PROXY` environment variables.",
			},
			"ignore_tags": {
				Type:        schema.TypeList,
				Optional:    true,
				MaxItems:    1,
				Description: "Configuration block with settings to ignore resource tags across all resources.",
				Elem: &schema.Resource{
					Schema: map[string]*schema.Schema{
						"keys": {
							Type:        schema.TypeSet,
							Optional:    true,
							Elem:        &schema.Schema{Type: schema.TypeString},
							Set:         schema.HashString,
							Description: "Resource tag keys to ignore across all resources.",
						},
						"key_prefixes": {
							Type:        schema.TypeSet,
							Optional:    true,
							Elem:        &schema.Schema{Type: schema.TypeString},
							Set:         schema.HashString,
							Description: "Resource tag key prefixes to ignore across all resources.",
						},
					},
				},
			},
			"insecure": {
				Type:     schema.TypeBool,
				Optional: true,
				Description: "Explicitly allow the provider to perform \"insecure\" SSL requests. If omitted, " +
					"default value is `false`",
			},
			"max_retries": {
				Type:     schema.TypeInt,
				Optional: true,
				Description: "The maximum number of times an AWS API request is\n" +
					"being executed. If the API request still fails, an error is\n" +
					"thrown.",
			},
			"profile": {
				Type:     schema.TypeString,
				Optional: true,
				Description: "The profile for API operations. If not set, the default profile\n" +
					"created with `aws configure` will be used.",
			},
			"region": {
				Type:     schema.TypeString,
				Optional: true,
				Description: "The region where AWS operations will take place. Examples\n" +
					"are us-east-1, us-west-2, etc.", // lintignore:AWSAT003,
			},
			"s3_force_path_style": {
				Type:       schema.TypeBool,
				Optional:   true,
				Deprecated: "Use s3_use_path_style instead.",
				Description: "Set this to true to enable the request to use path-style addressing,\n" +
					"i.e., https://s3.amazonaws.com/BUCKET/KEY. By default, the S3 client will\n" +
					"use virtual hosted bucket addressing when possible\n" +
					"(https://BUCKET.s3.amazonaws.com/KEY). Specific to the Amazon S3 service.",
			},
			"s3_use_path_style": {
				Type:     schema.TypeBool,
				Optional: true,
				Description: "Set this to true to enable the request to use path-style addressing,\n" +
					"i.e., https://s3.amazonaws.com/BUCKET/KEY. By default, the S3 client will\n" +
					"use virtual hosted bucket addressing when possible\n" +
					"(https://BUCKET.s3.amazonaws.com/KEY). Specific to the Amazon S3 service.",
			},
			"secret_key": {
				Type:     schema.TypeString,
				Optional: true,
				Description: "The secret key for API operations. You can retrieve this\n" +
					"from the 'Security & Credentials' section of the AWS console.",
			},
			"shared_config_files": {
				Type:        schema.TypeList,
				Optional:    true,
				Description: "List of paths to shared config files. If not set, defaults to [~/.aws/config].",
				Elem:        &schema.Schema{Type: schema.TypeString},
			},
			"shared_credentials_file": {
				Type:          schema.TypeString,
				Optional:      true,
				Deprecated:    "Use shared_credentials_files instead.",
				ConflictsWith: []string{"shared_credentials_files"},
				Description:   "The path to the shared credentials file. If not set, defaults to ~/.aws/credentials.",
			},
			"shared_credentials_files": {
				Type:          schema.TypeList,
				Optional:      true,
				ConflictsWith: []string{"shared_credentials_file"},
				Description:   "List of paths to shared credentials files. If not set, defaults to [~/.aws/credentials].",
				Elem:          &schema.Schema{Type: schema.TypeString},
			},
			"skip_credentials_validation": {
				Type:     schema.TypeBool,
				Optional: true,
				Description: "Skip the credentials validation via STS API. " +
					"Used for AWS API implementations that do not have STS available/implemented.",
			},
			"skip_get_ec2_platforms": {
				Type:     schema.TypeBool,
				Optional: true,
				Description: "Skip getting the supported EC2 platforms. " +
					"Used by users that don't have ec2:DescribeAccountAttributes permissions.",
			},
			"skip_metadata_api_check": {
				Type:         nullable.TypeNullableBool,
				Optional:     true,
				ValidateFunc: nullable.ValidateTypeStringNullableBool,
				Description: "Skip the AWS Metadata API check. " +
					"Used for AWS API implementations that do not have a metadata api endpoint.",
			},
			"skip_region_validation": {
				Type:     schema.TypeBool,
				Optional: true,
				Description: "Skip static validation of region name. " +
					"Used by users of alternative AWS-like APIs or users w/ access to regions that are not public (yet).",
			},
			"skip_requesting_account_id": {
				Type:     schema.TypeBool,
				Optional: true,
				Description: "Skip requesting the account ID. " +
					"Used for AWS API implementations that do not have IAM/STS API and/or metadata API.",
			},
			"sts_region": {
				Type:     schema.TypeString,
				Optional: true,
				Description: "The region where AWS STS operations will take place. Examples\n" +
					"are us-east-1 and us-west-2.", // lintignore:AWSAT003,
			},
			"token": {
				Type:     schema.TypeString,
				Optional: true,
				Description: "session token. A session token is only required if you are\n" +
					"using temporary security credentials.",
			},
			"use_dualstack_endpoint": {
				Type:        schema.TypeBool,
				Optional:    true,
				Description: "Resolve an endpoint with DualStack capability",
			},
			"use_fips_endpoint": {
				Type:        schema.TypeBool,
				Optional:    true,
				Description: "Resolve an endpoint with FIPS capability",
			},
		},

		DataSourcesMap: map[string]*schema.Resource{
			"aws_acm_certificate": acm.DataSourceCertificate(),

			"aws_acmpca_certificate_authority": acmpca.DataSourceCertificateAuthority(),
			"aws_acmpca_certificate":           acmpca.DataSourceCertificate(),

			"aws_api_gateway_api_key":     apigateway.DataSourceAPIKey(),
			"aws_api_gateway_domain_name": apigateway.DataSourceDomainName(),
			"aws_api_gateway_export":      apigateway.DataSourceExport(),
			"aws_api_gateway_resource":    apigateway.DataSourceResource(),
			"aws_api_gateway_rest_api":    apigateway.DataSourceRestAPI(),
			"aws_api_gateway_sdk":         apigateway.DataSourceSdk(),
			"aws_api_gateway_vpc_link":    apigateway.DataSourceVPCLink(),

			"aws_apigatewayv2_api":    apigatewayv2.DataSourceAPI(),
			"aws_apigatewayv2_apis":   apigatewayv2.DataSourceAPIs(),
			"aws_apigatewayv2_export": apigatewayv2.DataSourceExport(),

			"aws_appconfig_configuration_profile":  appconfig.DataSourceConfigurationProfile(),
			"aws_appconfig_configuration_profiles": appconfig.DataSourceConfigurationProfiles(),
			"aws_appconfig_environment":            appconfig.DataSourceEnvironment(),
			"aws_appconfig_environments":           appconfig.DataSourceEnvironments(),

			"aws_appmesh_mesh":            appmesh.DataSourceMesh(),
			"aws_appmesh_virtual_service": appmesh.DataSourceVirtualService(),

			"aws_autoscaling_group":    autoscaling.DataSourceGroup(),
			"aws_autoscaling_groups":   autoscaling.DataSourceGroups(),
			"aws_launch_configuration": autoscaling.DataSourceLaunchConfiguration(),

			"aws_backup_framework":   backup.DataSourceFramework(),
			"aws_backup_plan":        backup.DataSourcePlan(),
			"aws_backup_report_plan": backup.DataSourceReportPlan(),
			"aws_backup_selection":   backup.DataSourceSelection(),
			"aws_backup_vault":       backup.DataSourceVault(),

			"aws_batch_compute_environment": batch.DataSourceComputeEnvironment(),
			"aws_batch_job_queue":           batch.DataSourceJobQueue(),
			"aws_batch_scheduling_policy":   batch.DataSourceSchedulingPolicy(),

			"aws_ce_cost_category": ce.DataSourceCostCategory(),
			"aws_ce_tags":          ce.DataSourceTags(),

			"aws_cloudcontrolapi_resource": cloudcontrol.DataSourceResource(),

			"aws_cloudformation_export": cloudformation.DataSourceExport(),
			"aws_cloudformation_stack":  cloudformation.DataSourceStack(),
			"aws_cloudformation_type":   cloudformation.DataSourceType(),

			"aws_cloudfront_cache_policy":                   cloudfront.DataSourceCachePolicy(),
			"aws_cloudfront_distribution":                   cloudfront.DataSourceDistribution(),
			"aws_cloudfront_function":                       cloudfront.DataSourceFunction(),
			"aws_cloudfront_log_delivery_canonical_user_id": cloudfront.DataSourceLogDeliveryCanonicalUserID(),
			"aws_cloudfront_origin_access_identities":       cloudfront.DataSourceOriginAccessIdentities(),
			"aws_cloudfront_origin_access_identity":         cloudfront.DataSourceOriginAccessIdentity(),
			"aws_cloudfront_origin_request_policy":          cloudfront.DataSourceOriginRequestPolicy(),
			"aws_cloudfront_realtime_log_config":            cloudfront.DataSourceRealtimeLogConfig(),
			"aws_cloudfront_response_headers_policy":        cloudfront.DataSourceResponseHeadersPolicy(),

			"aws_cloudhsm_v2_cluster": cloudhsmv2.DataSourceCluster(),

			"aws_cloudtrail_service_account": cloudtrail.DataSourceServiceAccount(),

			"aws_cloudwatch_event_bus":        events.DataSourceBus(),
			"aws_cloudwatch_event_connection": events.DataSourceConnection(),
			"aws_cloudwatch_event_source":     events.DataSourceSource(),

			"aws_cloudwatch_log_group":  logs.DataSourceGroup(),
			"aws_cloudwatch_log_groups": logs.DataSourceGroups(),

			"aws_codeartifact_authorization_token": codeartifact.DataSourceAuthorizationToken(),
			"aws_codeartifact_repository_endpoint": codeartifact.DataSourceRepositoryEndpoint(),

			"aws_codecommit_approval_rule_template": codecommit.DataSourceApprovalRuleTemplate(),
			"aws_codecommit_repository":             codecommit.DataSourceRepository(),

			"aws_codestarconnections_connection": codestarconnections.DataSourceConnection(),

			"aws_cognito_user_pool_client":              cognitoidp.DataSourceUserPoolClient(),
			"aws_cognito_user_pool_clients":             cognitoidp.DataSourceUserPoolClients(),
			"aws_cognito_user_pool_signing_certificate": cognitoidp.DataSourceUserPoolSigningCertificate(),
			"aws_cognito_user_pools":                    cognitoidp.DataSourceUserPools(),

			"aws_connect_bot_association":             connect.DataSourceBotAssociation(),
			"aws_connect_contact_flow":                connect.DataSourceContactFlow(),
			"aws_connect_contact_flow_module":         connect.DataSourceContactFlowModule(),
			"aws_connect_hours_of_operation":          connect.DataSourceHoursOfOperation(),
			"aws_connect_instance":                    connect.DataSourceInstance(),
			"aws_connect_instance_storage_config":     connect.DataSourceInstanceStorageConfig(),
			"aws_connect_lambda_function_association": connect.DataSourceLambdaFunctionAssociation(),
			"aws_connect_prompt":                      connect.DataSourcePrompt(),
			"aws_connect_queue":                       connect.DataSourceQueue(),
			"aws_connect_quick_connect":               connect.DataSourceQuickConnect(),
			"aws_connect_routing_profile":             connect.DataSourceRoutingProfile(),
			"aws_connect_security_profile":            connect.DataSourceSecurityProfile(),
			"aws_connect_user_hierarchy_group":        connect.DataSourceUserHierarchyGroup(),
			"aws_connect_user_hierarchy_structure":    connect.DataSourceUserHierarchyStructure(),

			"aws_cur_report_definition": cur.DataSourceReportDefinition(),

			"aws_datapipeline_pipeline":            datapipeline.DataSourcePipeline(),
			"aws_datapipeline_pipeline_definition": datapipeline.DataSourcePipelineDefinition(),

			"aws_docdb_engine_version":        docdb.DataSourceEngineVersion(),
			"aws_docdb_orderable_db_instance": docdb.DataSourceOrderableDBInstance(),

			"aws_dx_connection":           directconnect.DataSourceConnection(),
			"aws_dx_gateway":              directconnect.DataSourceGateway(),
			"aws_dx_location":             directconnect.DataSourceLocation(),
			"aws_dx_locations":            directconnect.DataSourceLocations(),
			"aws_dx_router_configuration": directconnect.DataSourceRouterConfiguration(),

			"aws_directory_service_directory": ds.DataSourceDirectory(),

			"aws_dynamodb_table":      dynamodb.DataSourceTable(),
			"aws_dynamodb_table_item": dynamodb.DataSourceTableItem(),

			"aws_ami":                                        ec2.DataSourceAMI(),
			"aws_ami_ids":                                    ec2.DataSourceAMIIDs(),
			"aws_availability_zone":                          ec2.DataSourceAvailabilityZone(),
			"aws_availability_zones":                         ec2.DataSourceAvailabilityZones(),
			"aws_customer_gateway":                           ec2.DataSourceCustomerGateway(),
			"aws_ebs_default_kms_key":                        ec2.DataSourceEBSDefaultKMSKey(),
			"aws_ebs_encryption_by_default":                  ec2.DataSourceEBSEncryptionByDefault(),
			"aws_ebs_snapshot":                               ec2.DataSourceEBSSnapshot(),
			"aws_ebs_snapshot_ids":                           ec2.DataSourceEBSSnapshotIDs(),
			"aws_ebs_volume":                                 ec2.DataSourceEBSVolume(),
			"aws_ebs_volumes":                                ec2.DataSourceEBSVolumes(),
			"aws_ec2_client_vpn_endpoint":                    ec2.DataSourceClientVPNEndpoint(),
			"aws_ec2_coip_pool":                              ec2.DataSourceCoIPPool(),
			"aws_ec2_coip_pools":                             ec2.DataSourceCoIPPools(),
			"aws_ec2_host":                                   ec2.DataSourceHost(),
			"aws_ec2_instance_type_offering":                 ec2.DataSourceInstanceTypeOffering(),
			"aws_ec2_instance_type_offerings":                ec2.DataSourceInstanceTypeOfferings(),
			"aws_ec2_instance_type":                          ec2.DataSourceInstanceType(),
			"aws_ec2_instance_types":                         ec2.DataSourceInstanceTypes(),
			"aws_ec2_local_gateway_route_table":              ec2.DataSourceLocalGatewayRouteTable(),
			"aws_ec2_local_gateway_route_tables":             ec2.DataSourceLocalGatewayRouteTables(),
			"aws_ec2_local_gateway_virtual_interface":        ec2.DataSourceLocalGatewayVirtualInterface(),
			"aws_ec2_local_gateway_virtual_interface_group":  ec2.DataSourceLocalGatewayVirtualInterfaceGroup(),
			"aws_ec2_local_gateway_virtual_interface_groups": ec2.DataSourceLocalGatewayVirtualInterfaceGroups(),
			"aws_ec2_local_gateway":                          ec2.DataSourceLocalGateway(),
			"aws_ec2_local_gateways":                         ec2.DataSourceLocalGateways(),
			"aws_ec2_managed_prefix_list":                    ec2.DataSourceManagedPrefixList(),
			"aws_ec2_managed_prefix_lists":                   ec2.DataSourceManagedPrefixLists(),
			"aws_ec2_network_insights_analysis":              ec2.DataSourceNetworkInsightsAnalysis(),
			"aws_ec2_network_insights_path":                  ec2.DataSourceNetworkInsightsPath(),
			"aws_ec2_serial_console_access":                  ec2.DataSourceSerialConsoleAccess(),
			"aws_ec2_spot_price":                             ec2.DataSourceSpotPrice(),
			"aws_ec2_transit_gateway":                        ec2.DataSourceTransitGateway(),
			"aws_ec2_transit_gateway_attachment":             ec2.DataSourceTransitGatewayAttachment(),
			"aws_ec2_transit_gateway_connect":                ec2.DataSourceTransitGatewayConnect(),
			"aws_ec2_transit_gateway_connect_peer":           ec2.DataSourceTransitGatewayConnectPeer(),
			"aws_ec2_transit_gateway_dx_gateway_attachment":  ec2.DataSourceTransitGatewayDxGatewayAttachment(),
			"aws_ec2_transit_gateway_multicast_domain":       ec2.DataSourceTransitGatewayMulticastDomain(),
			"aws_ec2_transit_gateway_peering_attachment":     ec2.DataSourceTransitGatewayPeeringAttachment(),
			"aws_ec2_transit_gateway_route_table":            ec2.DataSourceTransitGatewayRouteTable(),
			"aws_ec2_transit_gateway_route_tables":           ec2.DataSourceTransitGatewayRouteTables(),
			"aws_ec2_transit_gateway_vpc_attachment":         ec2.DataSourceTransitGatewayVPCAttachment(),
			"aws_ec2_transit_gateway_vpc_attachments":        ec2.DataSourceTransitGatewayVPCAttachments(),
			"aws_ec2_transit_gateway_vpn_attachment":         ec2.DataSourceTransitGatewayVPNAttachment(),
			"aws_eip":                                        ec2.DataSourceEIP(),
			"aws_eips":                                       ec2.DataSourceEIPs(),
			"aws_instance":                                   ec2.DataSourceInstance(),
			"aws_instances":                                  ec2.DataSourceInstances(),
			"aws_internet_gateway":                           ec2.DataSourceInternetGateway(),
			"aws_key_pair":                                   ec2.DataSourceKeyPair(),
			"aws_launch_template":                            ec2.DataSourceLaunchTemplate(),
			"aws_nat_gateway":                                ec2.DataSourceNATGateway(),
			"aws_nat_gateways":                               ec2.DataSourceNATGateways(),
			"aws_network_acls":                               ec2.DataSourceNetworkACLs(),
			"aws_network_interface":                          ec2.DataSourceNetworkInterface(),
			"aws_network_interfaces":                         ec2.DataSourceNetworkInterfaces(),
			"aws_prefix_list":                                ec2.DataSourcePrefixList(),
			"aws_route_table":                                ec2.DataSourceRouteTable(),
			"aws_route_tables":                               ec2.DataSourceRouteTables(),
			"aws_route":                                      ec2.DataSourceRoute(),
			"aws_security_group":                             ec2.DataSourceSecurityGroup(),
			"aws_security_groups":                            ec2.DataSourceSecurityGroups(),
			"aws_subnet_ids":                                 ec2.DataSourceSubnetIDs(),
			"aws_subnet":                                     ec2.DataSourceSubnet(),
			"aws_subnets":                                    ec2.DataSourceSubnets(),
			"aws_vpc_dhcp_options":                           ec2.DataSourceVPCDHCPOptions(),
			"aws_vpc_endpoint_service":                       ec2.DataSourceVPCEndpointService(),
			"aws_vpc_endpoint":                               ec2.DataSourceVPCEndpoint(),
			"aws_vpc_ipam_pool":                              ec2.DataSourceIPAMPool(),
			"aws_vpc_ipam_pools":                             ec2.DataSourceIPAMPools(),
			"aws_vpc_ipam_pool_cidrs":                        ec2.DataSourceIPAMPoolCIDRs(),
			"aws_vpc_ipam_preview_next_cidr":                 ec2.DataSourceIPAMPreviewNextCIDR(),
			"aws_vpc_peering_connection":                     ec2.DataSourceVPCPeeringConnection(),
			"aws_vpc_peering_connections":                    ec2.DataSourceVPCPeeringConnections(),
			"aws_vpc":                                        ec2.DataSourceVPC(),
			"aws_vpcs":                                       ec2.DataSourceVPCs(),
			"aws_vpn_gateway":                                ec2.DataSourceVPNGateway(),

			"aws_ecr_authorization_token": ecr.DataSourceAuthorizationToken(),
			"aws_ecr_image":               ecr.DataSourceImage(),
			"aws_ecr_repository":          ecr.DataSourceRepository(),

			"aws_ecrpublic_authorization_token": ecrpublic.DataSourceAuthorizationToken(),

			"aws_ecs_cluster":              ecs.DataSourceCluster(),
			"aws_ecs_container_definition": ecs.DataSourceContainerDefinition(),
			"aws_ecs_service":              ecs.DataSourceService(),
			"aws_ecs_task_definition":      ecs.DataSourceTaskDefinition(),

			"aws_efs_access_point":  efs.DataSourceAccessPoint(),
			"aws_efs_access_points": efs.DataSourceAccessPoints(),
			"aws_efs_file_system":   efs.DataSourceFileSystem(),
			"aws_efs_mount_target":  efs.DataSourceMountTarget(),

			"aws_eks_addon":         eks.DataSourceAddon(),
			"aws_eks_addon_version": eks.DataSourceAddonVersion(),
			"aws_eks_cluster":       eks.DataSourceCluster(),
			"aws_eks_clusters":      eks.DataSourceClusters(),
			"aws_eks_cluster_auth":  eks.DataSourceClusterAuth(),
			"aws_eks_node_group":    eks.DataSourceNodeGroup(),
			"aws_eks_node_groups":   eks.DataSourceNodeGroups(),

			"aws_elasticache_cluster":           elasticache.DataSourceCluster(),
			"aws_elasticache_replication_group": elasticache.DataSourceReplicationGroup(),
			"aws_elasticache_subnet_group":      elasticache.DataSourceSubnetGroup(),
			"aws_elasticache_user":              elasticache.DataSourceUser(),

			"aws_elastic_beanstalk_application":    elasticbeanstalk.DataSourceApplication(),
			"aws_elastic_beanstalk_hosted_zone":    elasticbeanstalk.DataSourceHostedZone(),
			"aws_elastic_beanstalk_solution_stack": elasticbeanstalk.DataSourceSolutionStack(),

			"aws_elasticsearch_domain": elasticsearch.DataSourceDomain(),

			"aws_elb":                 elb.DataSourceLoadBalancer(),
			"aws_elb_hosted_zone_id":  elb.DataSourceHostedZoneID(),
			"aws_elb_service_account": elb.DataSourceServiceAccount(),

			// Adding the Aliases for the ALB -> LB Rename
			"aws_alb":               elbv2.DataSourceLoadBalancer(),
			"aws_alb_listener":      elbv2.DataSourceListener(),
			"aws_alb_target_group":  elbv2.DataSourceTargetGroup(),
			"aws_lb":                elbv2.DataSourceLoadBalancer(),
			"aws_lb_hosted_zone_id": elbv2.DataSourceHostedZoneID(),
			"aws_lb_listener":       elbv2.DataSourceListener(),
			"aws_lb_target_group":   elbv2.DataSourceTargetGroup(),

			"aws_emr_release_labels": emr.DataSourceReleaseLabels(),

			"aws_emrcontainers_virtual_cluster": emrcontainers.DataSourceVirtualCluster(),

			"aws_kinesis_firehose_delivery_stream": firehose.DataSourceDeliveryStream(),

			"aws_fsx_openzfs_snapshot": fsx.DataSourceOpenzfsSnapshot(),

			"aws_glue_connection":                       glue.DataSourceConnection(),
			"aws_glue_data_catalog_encryption_settings": glue.DataSourceDataCatalogEncryptionSettings(),
			"aws_glue_script":                           glue.DataSourceScript(),

			"aws_grafana_workspace": grafana.DataSourceWorkspace(),

			"aws_guardduty_detector": guardduty.DataSourceDetector(),

			"aws_iam_account_alias":           iam.DataSourceAccountAlias(),
			"aws_iam_group":                   iam.DataSourceGroup(),
			"aws_iam_instance_profile":        iam.DataSourceInstanceProfile(),
			"aws_iam_instance_profiles":       iam.DataSourceInstanceProfiles(),
			"aws_iam_openid_connect_provider": iam.DataSourceOpenIDConnectProvider(),
			"aws_iam_policy":                  iam.DataSourcePolicy(),
			"aws_iam_policy_document":         iam.DataSourcePolicyDocument(),
			"aws_iam_role":                    iam.DataSourceRole(),
			"aws_iam_roles":                   iam.DataSourceRoles(),
			"aws_iam_saml_provider":           iam.DataSourceSAMLProvider(),
			"aws_iam_server_certificate":      iam.DataSourceServerCertificate(),
			"aws_iam_session_context":         iam.DataSourceSessionContext(),
			"aws_iam_user":                    iam.DataSourceUser(),
			"aws_iam_user_ssh_key":            iam.DataSourceUserSSHKey(),
			"aws_iam_users":                   iam.DataSourceUsers(),

			"aws_identitystore_group": identitystore.DataSourceGroup(),
			"aws_identitystore_user":  identitystore.DataSourceUser(),

			"aws_imagebuilder_component":                     imagebuilder.DataSourceComponent(),
			"aws_imagebuilder_components":                    imagebuilder.DataSourceComponents(),
			"aws_imagebuilder_container_recipe":              imagebuilder.DataSourceContainerRecipe(),
			"aws_imagebuilder_container_recipes":             imagebuilder.DataSourceContainerRecipes(),
			"aws_imagebuilder_distribution_configuration":    imagebuilder.DataSourceDistributionConfiguration(),
			"aws_imagebuilder_distribution_configurations":   imagebuilder.DataSourceDistributionConfigurations(),
			"aws_imagebuilder_image":                         imagebuilder.DataSourceImage(),
			"aws_imagebuilder_image_pipeline":                imagebuilder.DataSourceImagePipeline(),
			"aws_imagebuilder_image_pipelines":               imagebuilder.DataSourceImagePipelines(),
			"aws_imagebuilder_image_recipe":                  imagebuilder.DataSourceImageRecipe(),
			"aws_imagebuilder_image_recipes":                 imagebuilder.DataSourceImageRecipes(),
			"aws_imagebuilder_infrastructure_configuration":  imagebuilder.DataSourceInfrastructureConfiguration(),
			"aws_imagebuilder_infrastructure_configurations": imagebuilder.DataSourceInfrastructureConfigurations(),

			"aws_inspector_rules_packages": inspector.DataSourceRulesPackages(),

			"aws_iot_endpoint": iot.DataSourceEndpoint(),

			"aws_msk_broker_nodes":  kafka.DataSourceBrokerNodes(),
			"aws_msk_cluster":       kafka.DataSourceCluster(),
			"aws_msk_configuration": kafka.DataSourceConfiguration(),
			"aws_msk_kafka_version": kafka.DataSourceVersion(),

			"aws_mskconnect_connector":            kafkaconnect.DataSourceConnector(),
			"aws_mskconnect_custom_plugin":        kafkaconnect.DataSourceCustomPlugin(),
			"aws_mskconnect_worker_configuration": kafkaconnect.DataSourceWorkerConfiguration(),

			"aws_kendra_experience":                   kendra.DataSourceExperience(),
			"aws_kendra_faq":                          kendra.DataSourceFaq(),
			"aws_kendra_index":                        kendra.DataSourceIndex(),
			"aws_kendra_query_suggestions_block_list": kendra.DataSourceQuerySuggestionsBlockList(),
			"aws_kendra_thesaurus":                    kendra.DataSourceThesaurus(),

			"aws_kinesis_stream":          kinesis.DataSourceStream(),
			"aws_kinesis_stream_consumer": kinesis.DataSourceStreamConsumer(),

			"aws_kms_alias":            kms.DataSourceAlias(),
			"aws_kms_ciphertext":       kms.DataSourceCiphertext(),
			"aws_kms_custom_key_store": kms.DataSourceCustomKeyStore(),
			"aws_kms_key":              kms.DataSourceKey(),
			"aws_kms_public_key":       kms.DataSourcePublicKey(),
			"aws_kms_secret":           kms.DataSourceSecret(),
			"aws_kms_secrets":          kms.DataSourceSecrets(),

			"aws_lakeformation_data_lake_settings": lakeformation.DataSourceDataLakeSettings(),
			"aws_lakeformation_permissions":        lakeformation.DataSourcePermissions(),
			"aws_lakeformation_resource":           lakeformation.DataSourceResource(),

			"aws_lambda_alias":               lambda.DataSourceAlias(),
			"aws_lambda_code_signing_config": lambda.DataSourceCodeSigningConfig(),
			"aws_lambda_function_url":        lambda.DataSourceFunctionURL(),
			"aws_lambda_function":            lambda.DataSourceFunction(),
			"aws_lambda_invocation":          lambda.DataSourceInvocation(),
			"aws_lambda_layer_version":       lambda.DataSourceLayerVersion(),

			"aws_lex_bot":       lexmodels.DataSourceBot(),
			"aws_lex_bot_alias": lexmodels.DataSourceBotAlias(),
			"aws_lex_intent":    lexmodels.DataSourceIntent(),
			"aws_lex_slot_type": lexmodels.DataSourceSlotType(),

			"aws_location_geofence_collection":  location.DataSourceGeofenceCollection(),
			"aws_location_map":                  location.DataSourceMap(),
			"aws_location_place_index":          location.DataSourcePlaceIndex(),
			"aws_location_route_calculator":     location.DataSourceRouteCalculator(),
			"aws_location_tracker":              location.DataSourceTracker(),
			"aws_location_tracker_association":  location.DataSourceTrackerAssociation(),
			"aws_location_tracker_associations": location.DataSourceTrackerAssociations(),

			"aws_memorydb_acl":             memorydb.DataSourceACL(),
			"aws_memorydb_cluster":         memorydb.DataSourceCluster(),
			"aws_memorydb_parameter_group": memorydb.DataSourceParameterGroup(),
			"aws_memorydb_snapshot":        memorydb.DataSourceSnapshot(),
			"aws_memorydb_subnet_group":    memorydb.DataSourceSubnetGroup(),
			"aws_memorydb_user":            memorydb.DataSourceUser(),

			"aws_mq_broker":                         mq.DataSourceBroker(),
			"aws_mq_broker_instance_type_offerings": mq.DataSourceBrokerInstanceTypeOfferings(),

			"aws_neptune_engine_version":        neptune.DataSourceEngineVersion(),
			"aws_neptune_orderable_db_instance": neptune.DataSourceOrderableDBInstance(),

			"aws_networkfirewall_firewall":        networkfirewall.DataSourceFirewall(),
			"aws_networkfirewall_firewall_policy": networkfirewall.DataSourceFirewallPolicy(),

			"aws_networkmanager_connection":                   networkmanager.DataSourceConnection(),
			"aws_networkmanager_connections":                  networkmanager.DataSourceConnections(),
			"aws_networkmanager_core_network_policy_document": networkmanager.DataSourceCoreNetworkPolicyDocument(),
			"aws_networkmanager_device":                       networkmanager.DataSourceDevice(),
			"aws_networkmanager_devices":                      networkmanager.DataSourceDevices(),
			"aws_networkmanager_global_network":               networkmanager.DataSourceGlobalNetwork(),
			"aws_networkmanager_global_networks":              networkmanager.DataSourceGlobalNetworks(),
			"aws_networkmanager_link":                         networkmanager.DataSourceLink(),
			"aws_networkmanager_links":                        networkmanager.DataSourceLinks(),
			"aws_networkmanager_site":                         networkmanager.DataSourceSite(),
			"aws_networkmanager_sites":                        networkmanager.DataSourceSites(),

			"aws_opensearch_domain": opensearch.DataSourceDomain(),

			"aws_organizations_delegated_administrators": organizations.DataSourceDelegatedAdministrators(),
			"aws_organizations_delegated_services":       organizations.DataSourceDelegatedServices(),
			"aws_organizations_organization":             organizations.DataSourceOrganization(),
			"aws_organizations_organizational_units":     organizations.DataSourceOrganizationalUnits(),
			"aws_organizations_resource_tags":            organizations.DataSourceResourceTags(),

			"aws_outposts_asset":                  outposts.DataSourceOutpostAsset(),
			"aws_outposts_assets":                 outposts.DataSourceOutpostAssets(),
			"aws_outposts_outpost":                outposts.DataSourceOutpost(),
			"aws_outposts_outpost_instance_type":  outposts.DataSourceOutpostInstanceType(),
			"aws_outposts_outpost_instance_types": outposts.DataSourceOutpostInstanceTypes(),
			"aws_outposts_outposts":               outposts.DataSourceOutposts(),
			"aws_outposts_site":                   outposts.DataSourceSite(),
			"aws_outposts_sites":                  outposts.DataSourceSites(),

			"aws_pricing_product": pricing.DataSourceProduct(),

			"aws_prometheus_workspace": amp.DataSourceWorkspace(),

			"aws_qldb_ledger": qldb.DataSourceLedger(),

			"aws_ram_resource_share": ram.DataSourceResourceShare(),

			"aws_ses_active_receipt_rule_set": ses.DataSourceActiveReceiptRuleSet(),
			"aws_ses_domain_identity":         ses.DataSourceDomainIdentity(),
			"aws_ses_email_identity":          ses.DataSourceEmailIdentity(),

			"aws_sesv2_dedicated_ip_pool": sesv2.DataSourceDedicatedIPPool(),

			"aws_db_cluster_snapshot":            rds.DataSourceClusterSnapshot(),
			"aws_db_event_categories":            rds.DataSourceEventCategories(),
			"aws_db_instance":                    rds.DataSourceInstance(),
			"aws_db_proxy":                       rds.DataSourceProxy(),
			"aws_db_snapshot":                    rds.DataSourceSnapshot(),
			"aws_db_subnet_group":                rds.DataSourceSubnetGroup(),
			"aws_rds_certificate":                rds.DataSourceCertificate(),
			"aws_rds_cluster":                    rds.DataSourceCluster(),
			"aws_rds_engine_version":             rds.DataSourceEngineVersion(),
			"aws_rds_orderable_db_instance":      rds.DataSourceOrderableInstance(),
			"aws_rds_reserved_instance_offering": rds.DataSourceReservedOffering(),

			"aws_redshift_cluster":             redshift.DataSourceCluster(),
			"aws_redshift_cluster_credentials": redshift.DataSourceClusterCredentials(),
			"aws_redshift_orderable_cluster":   redshift.DataSourceOrderableCluster(),
			"aws_redshift_service_account":     redshift.DataSourceServiceAccount(),
			"aws_redshift_subnet_group":        redshift.DataSourceSubnetGroup(),

			"aws_resourcegroupstaggingapi_resources": resourcegroupstaggingapi.DataSourceResources(),

			"aws_route53_delegation_set":          route53.DataSourceDelegationSet(),
			"aws_route53_traffic_policy_document": route53.DataSourceTrafficPolicyDocument(),
			"aws_route53_zone":                    route53.DataSourceZone(),

<<<<<<< HEAD
			"aws_route53_resolver_endpoint":            route53resolver.DataSourceEndpoint(),
			"aws_route53_resolver_firewall_rule_group": route53resolver.DataSourceFirewallRuleGroup(),
			"aws_route53_resolver_rule":                route53resolver.DataSourceRule(),
			"aws_route53_resolver_rules":               route53resolver.DataSourceRules(),
=======
			"aws_route53_resolver_endpoint":             route53resolver.DataSourceEndpoint(),
			"aws_route53_resolver_firewall_config":      route53resolver.DataSourceFirewallConfig(),
			"aws_route53_resolver_firewall_domain_list": route53resolver.DataSourceFirewallDomainList(),
			"aws_route53_resolver_rule":                 route53resolver.DataSourceRule(),
			"aws_route53_resolver_rules":                route53resolver.DataSourceRules(),
>>>>>>> 75d3d616

			"aws_canonical_user_id": s3.DataSourceCanonicalUserID(),
			"aws_s3_bucket":         s3.DataSourceBucket(),
			"aws_s3_object":         s3.DataSourceObject(),
			"aws_s3_objects":        s3.DataSourceObjects(),
			"aws_s3_bucket_object":  s3.DataSourceBucketObject(),  // DEPRECATED: use aws_s3_object instead
			"aws_s3_bucket_objects": s3.DataSourceBucketObjects(), // DEPRECATED: use aws_s3_objects instead
			"aws_s3_bucket_policy":  s3.DataSourceBucketPolicy(),

			"aws_s3_account_public_access_block": s3control.DataSourceAccountPublicAccessBlock(),

			"aws_sagemaker_prebuilt_ecr_image": sagemaker.DataSourcePrebuiltECRImage(),

			"aws_secretsmanager_random_password": secretsmanager.DataSourceRandomPassword(),
			"aws_secretsmanager_secret":          secretsmanager.DataSourceSecret(),
			"aws_secretsmanager_secret_rotation": secretsmanager.DataSourceSecretRotation(),
			"aws_secretsmanager_secret_version":  secretsmanager.DataSourceSecretVersion(),
			"aws_secretsmanager_secrets":         secretsmanager.DataSourceSecrets(),

			"aws_serverlessapplicationrepository_application": serverlessrepo.DataSourceApplication(),

			"aws_servicecatalog_constraint":            servicecatalog.DataSourceConstraint(),
			"aws_servicecatalog_launch_paths":          servicecatalog.DataSourceLaunchPaths(),
			"aws_servicecatalog_portfolio_constraints": servicecatalog.DataSourcePortfolioConstraints(),
			"aws_servicecatalog_portfolio":             servicecatalog.DataSourcePortfolio(),
			"aws_servicecatalog_product":               servicecatalog.DataSourceProduct(),

			"aws_service_discovery_dns_namespace":  servicediscovery.DataSourceDNSNamespace(),
			"aws_service_discovery_http_namespace": servicediscovery.DataSourceHTTPNamespace(),
			"aws_service_discovery_service":        servicediscovery.DataSourceService(),

			"aws_servicequotas_service":       servicequotas.DataSourceService(),
			"aws_servicequotas_service_quota": servicequotas.DataSourceServiceQuota(),

			"aws_sfn_activity":      sfn.DataSourceActivity(),
			"aws_sfn_state_machine": sfn.DataSourceStateMachine(),

			"aws_signer_signing_job":     signer.DataSourceSigningJob(),
			"aws_signer_signing_profile": signer.DataSourceSigningProfile(),

			"aws_sns_topic": sns.DataSourceTopic(),

			"aws_sqs_queue": sqs.DataSourceQueue(),

			"aws_ssm_document":            ssm.DataSourceDocument(),
			"aws_ssm_instances":           ssm.DataSourceInstances(),
			"aws_ssm_maintenance_windows": ssm.DataSourceMaintenanceWindows(),
			"aws_ssm_parameter":           ssm.DataSourceParameter(),
			"aws_ssm_parameters_by_path":  ssm.DataSourceParametersByPath(),
			"aws_ssm_patch_baseline":      ssm.DataSourcePatchBaseline(),

			"aws_ssoadmin_instances":      ssoadmin.DataSourceInstances(),
			"aws_ssoadmin_permission_set": ssoadmin.DataSourcePermissionSet(),

			"aws_storagegateway_local_disk": storagegateway.DataSourceLocalDisk(),

			"aws_transfer_server": transfer.DataSourceServer(),

			"aws_waf_ipset":                 waf.DataSourceIPSet(),
			"aws_waf_rule":                  waf.DataSourceRule(),
			"aws_waf_rate_based_rule":       waf.DataSourceRateBasedRule(),
			"aws_waf_subscribed_rule_group": waf.DataSourceSubscribedRuleGroup(),
			"aws_waf_web_acl":               waf.DataSourceWebACL(),

			"aws_wafregional_ipset":                 wafregional.DataSourceIPSet(),
			"aws_wafregional_rule":                  wafregional.DataSourceRule(),
			"aws_wafregional_rate_based_rule":       wafregional.DataSourceRateBasedRule(),
			"aws_wafregional_subscribed_rule_group": wafregional.DataSourceSubscribedRuleGroup(),
			"aws_wafregional_web_acl":               wafregional.DataSourceWebACL(),

			"aws_wafv2_ip_set":            wafv2.DataSourceIPSet(),
			"aws_wafv2_regex_pattern_set": wafv2.DataSourceRegexPatternSet(),
			"aws_wafv2_rule_group":        wafv2.DataSourceRuleGroup(),
			"aws_wafv2_web_acl":           wafv2.DataSourceWebACL(),

			"aws_workspaces_bundle":    workspaces.DataSourceBundle(),
			"aws_workspaces_directory": workspaces.DataSourceDirectory(),
			"aws_workspaces_image":     workspaces.DataSourceImage(),
			"aws_workspaces_workspace": workspaces.DataSourceWorkspace(),
		},

		ResourcesMap: map[string]*schema.Resource{
			"aws_accessanalyzer_analyzer":     accessanalyzer.ResourceAnalyzer(),
			"aws_accessanalyzer_archive_rule": accessanalyzer.ResourceArchiveRule(),

			"aws_account_alternate_contact": account.ResourceAlternateContact(),

			"aws_acm_certificate":            acm.ResourceCertificate(),
			"aws_acm_certificate_validation": acm.ResourceCertificateValidation(),

			"aws_acmpca_certificate":                       acmpca.ResourceCertificate(),
			"aws_acmpca_certificate_authority":             acmpca.ResourceCertificateAuthority(),
			"aws_acmpca_certificate_authority_certificate": acmpca.ResourceCertificateAuthorityCertificate(),
			"aws_acmpca_permission":                        acmpca.ResourcePermission(),
			"aws_acmpca_policy":                            acmpca.ResourcePolicy(),

			"aws_applicationinsights_application": applicationinsights.ResourceApplication(),

			"aws_prometheus_workspace":                amp.ResourceWorkspace(),
			"aws_prometheus_alert_manager_definition": amp.ResourceAlertManagerDefinition(),
			"aws_prometheus_rule_group_namespace":     amp.ResourceRuleGroupNamespace(),

			"aws_amplify_app":                 amplify.ResourceApp(),
			"aws_amplify_backend_environment": amplify.ResourceBackendEnvironment(),
			"aws_amplify_branch":              amplify.ResourceBranch(),
			"aws_amplify_domain_association":  amplify.ResourceDomainAssociation(),
			"aws_amplify_webhook":             amplify.ResourceWebhook(),

			"aws_api_gateway_account":               apigateway.ResourceAccount(),
			"aws_api_gateway_api_key":               apigateway.ResourceAPIKey(),
			"aws_api_gateway_authorizer":            apigateway.ResourceAuthorizer(),
			"aws_api_gateway_base_path_mapping":     apigateway.ResourceBasePathMapping(),
			"aws_api_gateway_client_certificate":    apigateway.ResourceClientCertificate(),
			"aws_api_gateway_deployment":            apigateway.ResourceDeployment(),
			"aws_api_gateway_documentation_part":    apigateway.ResourceDocumentationPart(),
			"aws_api_gateway_documentation_version": apigateway.ResourceDocumentationVersion(),
			"aws_api_gateway_domain_name":           apigateway.ResourceDomainName(),
			"aws_api_gateway_gateway_response":      apigateway.ResourceGatewayResponse(),
			"aws_api_gateway_integration":           apigateway.ResourceIntegration(),
			"aws_api_gateway_integration_response":  apigateway.ResourceIntegrationResponse(),
			"aws_api_gateway_method":                apigateway.ResourceMethod(),
			"aws_api_gateway_method_response":       apigateway.ResourceMethodResponse(),
			"aws_api_gateway_method_settings":       apigateway.ResourceMethodSettings(),
			"aws_api_gateway_model":                 apigateway.ResourceModel(),
			"aws_api_gateway_request_validator":     apigateway.ResourceRequestValidator(),
			"aws_api_gateway_resource":              apigateway.ResourceResource(),
			"aws_api_gateway_rest_api":              apigateway.ResourceRestAPI(),
			"aws_api_gateway_rest_api_policy":       apigateway.ResourceRestAPIPolicy(),
			"aws_api_gateway_stage":                 apigateway.ResourceStage(),
			"aws_api_gateway_usage_plan":            apigateway.ResourceUsagePlan(),
			"aws_api_gateway_usage_plan_key":        apigateway.ResourceUsagePlanKey(),
			"aws_api_gateway_vpc_link":              apigateway.ResourceVPCLink(),

			"aws_apigatewayv2_api":                  apigatewayv2.ResourceAPI(),
			"aws_apigatewayv2_api_mapping":          apigatewayv2.ResourceAPIMapping(),
			"aws_apigatewayv2_authorizer":           apigatewayv2.ResourceAuthorizer(),
			"aws_apigatewayv2_deployment":           apigatewayv2.ResourceDeployment(),
			"aws_apigatewayv2_domain_name":          apigatewayv2.ResourceDomainName(),
			"aws_apigatewayv2_integration":          apigatewayv2.ResourceIntegration(),
			"aws_apigatewayv2_integration_response": apigatewayv2.ResourceIntegrationResponse(),
			"aws_apigatewayv2_model":                apigatewayv2.ResourceModel(),
			"aws_apigatewayv2_route":                apigatewayv2.ResourceRoute(),
			"aws_apigatewayv2_route_response":       apigatewayv2.ResourceRouteResponse(),
			"aws_apigatewayv2_stage":                apigatewayv2.ResourceStage(),
			"aws_apigatewayv2_vpc_link":             apigatewayv2.ResourceVPCLink(),

			"aws_appconfig_application":                  appconfig.ResourceApplication(),
			"aws_appconfig_configuration_profile":        appconfig.ResourceConfigurationProfile(),
			"aws_appconfig_deployment":                   appconfig.ResourceDeployment(),
			"aws_appconfig_deployment_strategy":          appconfig.ResourceDeploymentStrategy(),
			"aws_appconfig_environment":                  appconfig.ResourceEnvironment(),
			"aws_appconfig_hosted_configuration_version": appconfig.ResourceHostedConfigurationVersion(),

			"aws_appautoscaling_policy":           appautoscaling.ResourcePolicy(),
			"aws_appautoscaling_scheduled_action": appautoscaling.ResourceScheduledAction(),
			"aws_appautoscaling_target":           appautoscaling.ResourceTarget(),

			"aws_appflow_connector_profile": appflow.ResourceConnectorProfile(),
			"aws_appflow_flow":              appflow.ResourceFlow(),

			"aws_appintegrations_event_integration": appintegrations.ResourceEventIntegration(),

			"aws_appmesh_gateway_route":   appmesh.ResourceGatewayRoute(),
			"aws_appmesh_mesh":            appmesh.ResourceMesh(),
			"aws_appmesh_route":           appmesh.ResourceRoute(),
			"aws_appmesh_virtual_gateway": appmesh.ResourceVirtualGateway(),
			"aws_appmesh_virtual_node":    appmesh.ResourceVirtualNode(),
			"aws_appmesh_virtual_router":  appmesh.ResourceVirtualRouter(),
			"aws_appmesh_virtual_service": appmesh.ResourceVirtualService(),

			"aws_apprunner_vpc_connector":                      apprunner.ResourceVPCConnector(),
			"aws_apprunner_vpc_ingress_connection":             apprunner.ResourceVPCIngressConnection(),
			"aws_apprunner_auto_scaling_configuration_version": apprunner.ResourceAutoScalingConfigurationVersion(),
			"aws_apprunner_observability_configuration":        apprunner.ResourceObservabilityConfiguration(),
			"aws_apprunner_connection":                         apprunner.ResourceConnection(),
			"aws_apprunner_custom_domain_association":          apprunner.ResourceCustomDomainAssociation(),
			"aws_apprunner_service":                            apprunner.ResourceService(),

			"aws_appstream_directory_config":        appstream.ResourceDirectoryConfig(),
			"aws_appstream_fleet":                   appstream.ResourceFleet(),
			"aws_appstream_fleet_stack_association": appstream.ResourceFleetStackAssociation(),
			"aws_appstream_image_builder":           appstream.ResourceImageBuilder(),
			"aws_appstream_stack":                   appstream.ResourceStack(),
			"aws_appstream_user":                    appstream.ResourceUser(),
			"aws_appstream_user_stack_association":  appstream.ResourceUserStackAssociation(),

			"aws_appsync_api_cache":                   appsync.ResourceAPICache(),
			"aws_appsync_api_key":                     appsync.ResourceAPIKey(),
			"aws_appsync_datasource":                  appsync.ResourceDataSource(),
			"aws_appsync_domain_name":                 appsync.ResourceDomainName(),
			"aws_appsync_domain_name_api_association": appsync.ResourceDomainNameAPIAssociation(),
			"aws_appsync_function":                    appsync.ResourceFunction(),
			"aws_appsync_graphql_api":                 appsync.ResourceGraphQLAPI(),
			"aws_appsync_resolver":                    appsync.ResourceResolver(),

			"aws_athena_database":     athena.ResourceDatabase(),
			"aws_athena_data_catalog": athena.ResourceDataCatalog(),
			"aws_athena_named_query":  athena.ResourceNamedQuery(),
			"aws_athena_workgroup":    athena.ResourceWorkGroup(),

			"aws_autoscaling_attachment":     autoscaling.ResourceAttachment(),
			"aws_autoscaling_group":          autoscaling.ResourceGroup(),
			"aws_autoscaling_group_tag":      autoscaling.ResourceGroupTag(),
			"aws_autoscaling_lifecycle_hook": autoscaling.ResourceLifecycleHook(),
			"aws_autoscaling_notification":   autoscaling.ResourceNotification(),
			"aws_autoscaling_policy":         autoscaling.ResourcePolicy(),
			"aws_autoscaling_schedule":       autoscaling.ResourceSchedule(),
			"aws_launch_configuration":       autoscaling.ResourceLaunchConfiguration(),

			"aws_autoscalingplans_scaling_plan": autoscalingplans.ResourceScalingPlan(),

			"aws_backup_framework":                backup.ResourceFramework(),
			"aws_backup_global_settings":          backup.ResourceGlobalSettings(),
			"aws_backup_plan":                     backup.ResourcePlan(),
			"aws_backup_region_settings":          backup.ResourceRegionSettings(),
			"aws_backup_report_plan":              backup.ResourceReportPlan(),
			"aws_backup_selection":                backup.ResourceSelection(),
			"aws_backup_vault":                    backup.ResourceVault(),
			"aws_backup_vault_lock_configuration": backup.ResourceVaultLockConfiguration(),
			"aws_backup_vault_notifications":      backup.ResourceVaultNotifications(),
			"aws_backup_vault_policy":             backup.ResourceVaultPolicy(),

			"aws_batch_compute_environment": batch.ResourceComputeEnvironment(),
			"aws_batch_job_definition":      batch.ResourceJobDefinition(),
			"aws_batch_job_queue":           batch.ResourceJobQueue(),
			"aws_batch_scheduling_policy":   batch.ResourceSchedulingPolicy(),

			"aws_budgets_budget":        budgets.ResourceBudget(),
			"aws_budgets_budget_action": budgets.ResourceBudgetAction(),

			"aws_ce_anomaly_monitor":      ce.ResourceAnomalyMonitor(),
			"aws_ce_anomaly_subscription": ce.ResourceAnomalySubscription(),
			"aws_ce_cost_allocation_tag":  ce.ResourceCostAllocationTag(),
			"aws_ce_cost_category":        ce.ResourceCostCategory(),

			"aws_chime_voice_connector":                         chime.ResourceVoiceConnector(),
			"aws_chime_voice_connector_group":                   chime.ResourceVoiceConnectorGroup(),
			"aws_chime_voice_connector_logging":                 chime.ResourceVoiceConnectorLogging(),
			"aws_chime_voice_connector_origination":             chime.ResourceVoiceConnectorOrigination(),
			"aws_chime_voice_connector_streaming":               chime.ResourceVoiceConnectorStreaming(),
			"aws_chime_voice_connector_termination":             chime.ResourceVoiceConnectorTermination(),
			"aws_chime_voice_connector_termination_credentials": chime.ResourceVoiceConnectorTerminationCredentials(),

			"aws_cloud9_environment_ec2":        cloud9.ResourceEnvironmentEC2(),
			"aws_cloud9_environment_membership": cloud9.ResourceEnvironmentMembership(),

			"aws_cloudcontrolapi_resource": cloudcontrol.ResourceResource(),

			"aws_cloudformation_stack":              cloudformation.ResourceStack(),
			"aws_cloudformation_stack_set":          cloudformation.ResourceStackSet(),
			"aws_cloudformation_stack_set_instance": cloudformation.ResourceStackSetInstance(),
			"aws_cloudformation_type":               cloudformation.ResourceType(),

			"aws_cloudfront_cache_policy":                   cloudfront.ResourceCachePolicy(),
			"aws_cloudfront_distribution":                   cloudfront.ResourceDistribution(),
			"aws_cloudfront_field_level_encryption_config":  cloudfront.ResourceFieldLevelEncryptionConfig(),
			"aws_cloudfront_field_level_encryption_profile": cloudfront.ResourceFieldLevelEncryptionProfile(),
			"aws_cloudfront_function":                       cloudfront.ResourceFunction(),
			"aws_cloudfront_key_group":                      cloudfront.ResourceKeyGroup(),
			"aws_cloudfront_monitoring_subscription":        cloudfront.ResourceMonitoringSubscription(),
			"aws_cloudfront_origin_access_control":          cloudfront.ResourceOriginAccessControl(),
			"aws_cloudfront_origin_access_identity":         cloudfront.ResourceOriginAccessIdentity(),
			"aws_cloudfront_origin_request_policy":          cloudfront.ResourceOriginRequestPolicy(),
			"aws_cloudfront_public_key":                     cloudfront.ResourcePublicKey(),
			"aws_cloudfront_realtime_log_config":            cloudfront.ResourceRealtimeLogConfig(),
			"aws_cloudfront_response_headers_policy":        cloudfront.ResourceResponseHeadersPolicy(),

			"aws_cloudhsm_v2_cluster": cloudhsmv2.ResourceCluster(),
			"aws_cloudhsm_v2_hsm":     cloudhsmv2.ResourceHSM(),

			"aws_cloudsearch_domain":                       cloudsearch.ResourceDomain(),
			"aws_cloudsearch_domain_service_access_policy": cloudsearch.ResourceDomainServiceAccessPolicy(),

			"aws_cloudtrail":                  cloudtrail.ResourceCloudTrail(),
			"aws_cloudtrail_event_data_store": cloudtrail.ResourceEventDataStore(),

			"aws_cloudwatch_composite_alarm": cloudwatch.ResourceCompositeAlarm(),
			"aws_cloudwatch_dashboard":       cloudwatch.ResourceDashboard(),
			"aws_cloudwatch_metric_alarm":    cloudwatch.ResourceMetricAlarm(),
			"aws_cloudwatch_metric_stream":   cloudwatch.ResourceMetricStream(),

			"aws_cloudwatch_event_api_destination": events.ResourceAPIDestination(),
			"aws_cloudwatch_event_archive":         events.ResourceArchive(),
			"aws_cloudwatch_event_bus":             events.ResourceBus(),
			"aws_cloudwatch_event_bus_policy":      events.ResourceBusPolicy(),
			"aws_cloudwatch_event_connection":      events.ResourceConnection(),
			"aws_cloudwatch_event_permission":      events.ResourcePermission(),
			"aws_cloudwatch_event_rule":            events.ResourceRule(),
			"aws_cloudwatch_event_target":          events.ResourceTarget(),

			"aws_cloudwatch_log_destination":         logs.ResourceDestination(),
			"aws_cloudwatch_log_destination_policy":  logs.ResourceDestinationPolicy(),
			"aws_cloudwatch_log_group":               logs.ResourceGroup(),
			"aws_cloudwatch_log_metric_filter":       logs.ResourceMetricFilter(),
			"aws_cloudwatch_log_resource_policy":     logs.ResourceResourcePolicy(),
			"aws_cloudwatch_log_stream":              logs.ResourceStream(),
			"aws_cloudwatch_log_subscription_filter": logs.ResourceSubscriptionFilter(),
			"aws_cloudwatch_query_definition":        logs.ResourceQueryDefinition(),

			"aws_rum_app_monitor": rum.ResourceAppMonitor(),

			"aws_codeartifact_domain":                        codeartifact.ResourceDomain(),
			"aws_codeartifact_domain_permissions_policy":     codeartifact.ResourceDomainPermissionsPolicy(),
			"aws_codeartifact_repository":                    codeartifact.ResourceRepository(),
			"aws_codeartifact_repository_permissions_policy": codeartifact.ResourceRepositoryPermissionsPolicy(),

			"aws_codebuild_project":           codebuild.ResourceProject(),
			"aws_codebuild_resource_policy":   codebuild.ResourceResourcePolicy(),
			"aws_codebuild_report_group":      codebuild.ResourceReportGroup(),
			"aws_codebuild_source_credential": codebuild.ResourceSourceCredential(),
			"aws_codebuild_webhook":           codebuild.ResourceWebhook(),

			"aws_codecommit_approval_rule_template":             codecommit.ResourceApprovalRuleTemplate(),
			"aws_codecommit_approval_rule_template_association": codecommit.ResourceApprovalRuleTemplateAssociation(),
			"aws_codecommit_repository":                         codecommit.ResourceRepository(),
			"aws_codecommit_trigger":                            codecommit.ResourceTrigger(),

			"aws_codedeploy_app":               deploy.ResourceApp(),
			"aws_codedeploy_deployment_config": deploy.ResourceDeploymentConfig(),
			"aws_codedeploy_deployment_group":  deploy.ResourceDeploymentGroup(),

			"aws_codepipeline":                    codepipeline.ResourcePipeline(),
			"aws_codepipeline_custom_action_type": codepipeline.ResourceCustomActionType(),
			"aws_codepipeline_webhook":            codepipeline.ResourceWebhook(),

			"aws_codestarconnections_connection": codestarconnections.ResourceConnection(),
			"aws_codestarconnections_host":       codestarconnections.ResourceHost(),

			"aws_codestarnotifications_notification_rule": codestarnotifications.ResourceNotificationRule(),

			"aws_cognito_identity_pool":                        cognitoidentity.ResourcePool(),
			"aws_cognito_identity_pool_provider_principal_tag": cognitoidentity.ResourcePoolProviderPrincipalTag(),
			"aws_cognito_identity_pool_roles_attachment":       cognitoidentity.ResourcePoolRolesAttachment(),

			"aws_cognito_identity_provider":          cognitoidp.ResourceIdentityProvider(),
			"aws_cognito_resource_server":            cognitoidp.ResourceResourceServer(),
			"aws_cognito_risk_configuration":         cognitoidp.ResourceRiskConfiguration(),
			"aws_cognito_user":                       cognitoidp.ResourceUser(),
			"aws_cognito_user_group":                 cognitoidp.ResourceUserGroup(),
			"aws_cognito_user_in_group":              cognitoidp.ResourceUserInGroup(),
			"aws_cognito_user_pool":                  cognitoidp.ResourceUserPool(),
			"aws_cognito_user_pool_client":           cognitoidp.ResourceUserPoolClient(),
			"aws_cognito_user_pool_domain":           cognitoidp.ResourceUserPoolDomain(),
			"aws_cognito_user_pool_ui_customization": cognitoidp.ResourceUserPoolUICustomization(),

			"aws_comprehend_document_classifier": comprehend.ResourceDocumentClassifier(),
			"aws_comprehend_entity_recognizer":   comprehend.ResourceEntityRecognizer(),

			"aws_config_aggregate_authorization":       configservice.ResourceAggregateAuthorization(),
			"aws_config_config_rule":                   configservice.ResourceConfigRule(),
			"aws_config_configuration_aggregator":      configservice.ResourceConfigurationAggregator(),
			"aws_config_configuration_recorder":        configservice.ResourceConfigurationRecorder(),
			"aws_config_configuration_recorder_status": configservice.ResourceConfigurationRecorderStatus(),
			"aws_config_conformance_pack":              configservice.ResourceConformancePack(),
			"aws_config_delivery_channel":              configservice.ResourceDeliveryChannel(),
			"aws_config_organization_conformance_pack": configservice.ResourceOrganizationConformancePack(),
			"aws_config_organization_custom_rule":      configservice.ResourceOrganizationCustomRule(),
			"aws_config_organization_managed_rule":     configservice.ResourceOrganizationManagedRule(),
			"aws_config_remediation_configuration":     configservice.ResourceRemediationConfiguration(),

			"aws_connect_bot_association":             connect.ResourceBotAssociation(),
			"aws_connect_contact_flow":                connect.ResourceContactFlow(),
			"aws_connect_contact_flow_module":         connect.ResourceContactFlowModule(),
			"aws_connect_instance":                    connect.ResourceInstance(),
			"aws_connect_instance_storage_config":     connect.ResourceInstanceStorageConfig(),
			"aws_connect_hours_of_operation":          connect.ResourceHoursOfOperation(),
			"aws_connect_lambda_function_association": connect.ResourceLambdaFunctionAssociation(),
			"aws_connect_phone_number":                connect.ResourcePhoneNumber(),
			"aws_connect_queue":                       connect.ResourceQueue(),
			"aws_connect_quick_connect":               connect.ResourceQuickConnect(),
			"aws_connect_routing_profile":             connect.ResourceRoutingProfile(),
			"aws_connect_security_profile":            connect.ResourceSecurityProfile(),
			"aws_connect_user":                        connect.ResourceUser(),
			"aws_connect_user_hierarchy_group":        connect.ResourceUserHierarchyGroup(),
			"aws_connect_user_hierarchy_structure":    connect.ResourceUserHierarchyStructure(),
			"aws_connect_vocabulary":                  connect.ResourceVocabulary(),

			"aws_cur_report_definition": cur.ResourceReportDefinition(),

			"aws_dataexchange_data_set": dataexchange.ResourceDataSet(),
			"aws_dataexchange_revision": dataexchange.ResourceRevision(),

			"aws_datapipeline_pipeline":            datapipeline.ResourcePipeline(),
			"aws_datapipeline_pipeline_definition": datapipeline.ResourcePipelineDefinition(),

			"aws_datasync_agent":                            datasync.ResourceAgent(),
			"aws_datasync_location_efs":                     datasync.ResourceLocationEFS(),
			"aws_datasync_location_fsx_lustre_file_system":  datasync.ResourceLocationFSxLustreFileSystem(),
			"aws_datasync_location_fsx_openzfs_file_system": datasync.ResourceLocationFSxOpenZFSFileSystem(),
			"aws_datasync_location_fsx_windows_file_system": datasync.ResourceLocationFSxWindowsFileSystem(),
			"aws_datasync_location_hdfs":                    datasync.ResourceLocationHDFS(),
			"aws_datasync_location_nfs":                     datasync.ResourceLocationNFS(),
			"aws_datasync_location_s3":                      datasync.ResourceLocationS3(),
			"aws_datasync_location_smb":                     datasync.ResourceLocationSMB(),
			"aws_datasync_task":                             datasync.ResourceTask(),

			"aws_dax_cluster":         dax.ResourceCluster(),
			"aws_dax_parameter_group": dax.ResourceParameterGroup(),
			"aws_dax_subnet_group":    dax.ResourceSubnetGroup(),

			"aws_devicefarm_device_pool":       devicefarm.ResourceDevicePool(),
			"aws_devicefarm_instance_profile":  devicefarm.ResourceInstanceProfile(),
			"aws_devicefarm_network_profile":   devicefarm.ResourceNetworkProfile(),
			"aws_devicefarm_project":           devicefarm.ResourceProject(),
			"aws_devicefarm_test_grid_project": devicefarm.ResourceTestGridProject(),
			"aws_devicefarm_upload":            devicefarm.ResourceUpload(),

			"aws_detective_graph":               detective.ResourceGraph(),
			"aws_detective_invitation_accepter": detective.ResourceInvitationAccepter(),
			"aws_detective_member":              detective.ResourceMember(),

			"aws_dx_bgp_peer":                                  directconnect.ResourceBGPPeer(),
			"aws_dx_connection":                                directconnect.ResourceConnection(),
			"aws_dx_connection_association":                    directconnect.ResourceConnectionAssociation(),
			"aws_dx_connection_confirmation":                   directconnect.ResourceConnectionConfirmation(),
			"aws_dx_gateway":                                   directconnect.ResourceGateway(),
			"aws_dx_gateway_association":                       directconnect.ResourceGatewayAssociation(),
			"aws_dx_gateway_association_proposal":              directconnect.ResourceGatewayAssociationProposal(),
			"aws_dx_hosted_connection":                         directconnect.ResourceHostedConnection(),
			"aws_dx_hosted_private_virtual_interface":          directconnect.ResourceHostedPrivateVirtualInterface(),
			"aws_dx_hosted_private_virtual_interface_accepter": directconnect.ResourceHostedPrivateVirtualInterfaceAccepter(),
			"aws_dx_hosted_public_virtual_interface":           directconnect.ResourceHostedPublicVirtualInterface(),
			"aws_dx_hosted_public_virtual_interface_accepter":  directconnect.ResourceHostedPublicVirtualInterfaceAccepter(),
			"aws_dx_hosted_transit_virtual_interface":          directconnect.ResourceHostedTransitVirtualInterface(),
			"aws_dx_hosted_transit_virtual_interface_accepter": directconnect.ResourceHostedTransitVirtualInterfaceAccepter(),
			"aws_dx_lag":                       directconnect.ResourceLag(),
			"aws_dx_private_virtual_interface": directconnect.ResourcePrivateVirtualInterface(),
			"aws_dx_public_virtual_interface":  directconnect.ResourcePublicVirtualInterface(),
			"aws_dx_transit_virtual_interface": directconnect.ResourceTransitVirtualInterface(),

			"aws_dlm_lifecycle_policy": dlm.ResourceLifecyclePolicy(),

			"aws_dms_certificate":              dms.ResourceCertificate(),
			"aws_dms_endpoint":                 dms.ResourceEndpoint(),
			"aws_dms_event_subscription":       dms.ResourceEventSubscription(),
			"aws_dms_replication_instance":     dms.ResourceReplicationInstance(),
			"aws_dms_replication_subnet_group": dms.ResourceReplicationSubnetGroup(),
			"aws_dms_replication_task":         dms.ResourceReplicationTask(),

			"aws_docdb_cluster":                 docdb.ResourceCluster(),
			"aws_docdb_cluster_instance":        docdb.ResourceClusterInstance(),
			"aws_docdb_cluster_parameter_group": docdb.ResourceClusterParameterGroup(),
			"aws_docdb_cluster_snapshot":        docdb.ResourceClusterSnapshot(),
			"aws_docdb_event_subscription":      docdb.ResourceEventSubscription(),
			"aws_docdb_global_cluster":          docdb.ResourceGlobalCluster(),
			"aws_docdb_subnet_group":            docdb.ResourceSubnetGroup(),

			"aws_directory_service_conditional_forwarder":     ds.ResourceConditionalForwarder(),
			"aws_directory_service_directory":                 ds.ResourceDirectory(),
			"aws_directory_service_log_subscription":          ds.ResourceLogSubscription(),
			"aws_directory_service_region":                    ds.ResourceRegion(),
			"aws_directory_service_radius_settings":           ds.ResourceRadiusSettings(),
			"aws_directory_service_shared_directory_accepter": ds.ResourceSharedDirectoryAccepter(),
			"aws_directory_service_shared_directory":          ds.ResourceSharedDirectory(),

			"aws_dynamodb_contributor_insights":          dynamodb.ResourceContributorInsights(),
			"aws_dynamodb_global_table":                  dynamodb.ResourceGlobalTable(),
			"aws_dynamodb_kinesis_streaming_destination": dynamodb.ResourceKinesisStreamingDestination(),
			"aws_dynamodb_table":                         dynamodb.ResourceTable(),
			"aws_dynamodb_table_item":                    dynamodb.ResourceTableItem(),
			"aws_dynamodb_table_replica":                 dynamodb.ResourceTableReplica(),
			"aws_dynamodb_tag":                           dynamodb.ResourceTag(),

			"aws_ami":                                              ec2.ResourceAMI(),
			"aws_ami_copy":                                         ec2.ResourceAMICopy(),
			"aws_ami_from_instance":                                ec2.ResourceAMIFromInstance(),
			"aws_ami_launch_permission":                            ec2.ResourceAMILaunchPermission(),
			"aws_customer_gateway":                                 ec2.ResourceCustomerGateway(),
			"aws_default_network_acl":                              ec2.ResourceDefaultNetworkACL(),
			"aws_default_route_table":                              ec2.ResourceDefaultRouteTable(),
			"aws_default_security_group":                           ec2.ResourceDefaultSecurityGroup(),
			"aws_default_subnet":                                   ec2.ResourceDefaultSubnet(),
			"aws_default_vpc":                                      ec2.ResourceDefaultVPC(),
			"aws_default_vpc_dhcp_options":                         ec2.ResourceDefaultVPCDHCPOptions(),
			"aws_ebs_default_kms_key":                              ec2.ResourceEBSDefaultKMSKey(),
			"aws_ebs_encryption_by_default":                        ec2.ResourceEBSEncryptionByDefault(),
			"aws_ebs_snapshot":                                     ec2.ResourceEBSSnapshot(),
			"aws_ebs_snapshot_copy":                                ec2.ResourceEBSSnapshotCopy(),
			"aws_ebs_snapshot_import":                              ec2.ResourceEBSSnapshotImport(),
			"aws_ebs_volume":                                       ec2.ResourceEBSVolume(),
			"aws_ec2_availability_zone_group":                      ec2.ResourceAvailabilityZoneGroup(),
			"aws_ec2_capacity_reservation":                         ec2.ResourceCapacityReservation(),
			"aws_ec2_carrier_gateway":                              ec2.ResourceCarrierGateway(),
			"aws_ec2_client_vpn_authorization_rule":                ec2.ResourceClientVPNAuthorizationRule(),
			"aws_ec2_client_vpn_endpoint":                          ec2.ResourceClientVPNEndpoint(),
			"aws_ec2_client_vpn_network_association":               ec2.ResourceClientVPNNetworkAssociation(),
			"aws_ec2_client_vpn_route":                             ec2.ResourceClientVPNRoute(),
			"aws_ec2_fleet":                                        ec2.ResourceFleet(),
			"aws_ec2_host":                                         ec2.ResourceHost(),
			"aws_ec2_local_gateway_route":                          ec2.ResourceLocalGatewayRoute(),
			"aws_ec2_local_gateway_route_table_vpc_association":    ec2.ResourceLocalGatewayRouteTableVPCAssociation(),
			"aws_ec2_managed_prefix_list":                          ec2.ResourceManagedPrefixList(),
			"aws_ec2_managed_prefix_list_entry":                    ec2.ResourceManagedPrefixListEntry(),
			"aws_ec2_network_insights_analysis":                    ec2.ResourceNetworkInsightsAnalysis(),
			"aws_ec2_network_insights_path":                        ec2.ResourceNetworkInsightsPath(),
			"aws_ec2_serial_console_access":                        ec2.ResourceSerialConsoleAccess(),
			"aws_ec2_subnet_cidr_reservation":                      ec2.ResourceSubnetCIDRReservation(),
			"aws_ec2_tag":                                          ec2.ResourceTag(),
			"aws_ec2_traffic_mirror_filter":                        ec2.ResourceTrafficMirrorFilter(),
			"aws_ec2_traffic_mirror_filter_rule":                   ec2.ResourceTrafficMirrorFilterRule(),
			"aws_ec2_traffic_mirror_session":                       ec2.ResourceTrafficMirrorSession(),
			"aws_ec2_traffic_mirror_target":                        ec2.ResourceTrafficMirrorTarget(),
			"aws_ec2_transit_gateway":                              ec2.ResourceTransitGateway(),
			"aws_ec2_transit_gateway_connect":                      ec2.ResourceTransitGatewayConnect(),
			"aws_ec2_transit_gateway_connect_peer":                 ec2.ResourceTransitGatewayConnectPeer(),
			"aws_ec2_transit_gateway_multicast_domain":             ec2.ResourceTransitGatewayMulticastDomain(),
			"aws_ec2_transit_gateway_multicast_domain_association": ec2.ResourceTransitGatewayMulticastDomainAssociation(),
			"aws_ec2_transit_gateway_multicast_group_member":       ec2.ResourceTransitGatewayMulticastGroupMember(),
			"aws_ec2_transit_gateway_multicast_group_source":       ec2.ResourceTransitGatewayMulticastGroupSource(),
			"aws_ec2_transit_gateway_peering_attachment":           ec2.ResourceTransitGatewayPeeringAttachment(),
			"aws_ec2_transit_gateway_peering_attachment_accepter":  ec2.ResourceTransitGatewayPeeringAttachmentAccepter(),
			"aws_ec2_transit_gateway_policy_table":                 ec2.ResourceTransitGatewayPolicyTable(),
			"aws_ec2_transit_gateway_policy_table_association":     ec2.ResourceTransitGatewayPolicyTableAssociation(),
			"aws_ec2_transit_gateway_prefix_list_reference":        ec2.ResourceTransitGatewayPrefixListReference(),
			"aws_ec2_transit_gateway_route":                        ec2.ResourceTransitGatewayRoute(),
			"aws_ec2_transit_gateway_route_table":                  ec2.ResourceTransitGatewayRouteTable(),
			"aws_ec2_transit_gateway_route_table_association":      ec2.ResourceTransitGatewayRouteTableAssociation(),
			"aws_ec2_transit_gateway_route_table_propagation":      ec2.ResourceTransitGatewayRouteTablePropagation(),
			"aws_ec2_transit_gateway_vpc_attachment":               ec2.ResourceTransitGatewayVPCAttachment(),
			"aws_ec2_transit_gateway_vpc_attachment_accepter":      ec2.ResourceTransitGatewayVPCAttachmentAccepter(),
			"aws_egress_only_internet_gateway":                     ec2.ResourceEgressOnlyInternetGateway(),
			"aws_eip":                                              ec2.ResourceEIP(),
			"aws_eip_association":                                  ec2.ResourceEIPAssociation(),
			"aws_flow_log":                                         ec2.ResourceFlowLog(),
			"aws_instance":                                         ec2.ResourceInstance(),
			"aws_internet_gateway":                                 ec2.ResourceInternetGateway(),
			"aws_internet_gateway_attachment":                      ec2.ResourceInternetGatewayAttachment(),
			"aws_key_pair":                                         ec2.ResourceKeyPair(),
			"aws_launch_template":                                  ec2.ResourceLaunchTemplate(),
			"aws_main_route_table_association":                     ec2.ResourceMainRouteTableAssociation(),
			"aws_nat_gateway":                                      ec2.ResourceNATGateway(),
			"aws_network_acl":                                      ec2.ResourceNetworkACL(),
			"aws_network_acl_association":                          ec2.ResourceNetworkACLAssociation(),
			"aws_network_acl_rule":                                 ec2.ResourceNetworkACLRule(),
			"aws_network_interface":                                ec2.ResourceNetworkInterface(),
			"aws_network_interface_attachment":                     ec2.ResourceNetworkInterfaceAttachment(),
			"aws_network_interface_sg_attachment":                  ec2.ResourceNetworkInterfaceSGAttachment(),
			"aws_placement_group":                                  ec2.ResourcePlacementGroup(),
			"aws_route":                                            ec2.ResourceRoute(),
			"aws_route_table":                                      ec2.ResourceRouteTable(),
			"aws_route_table_association":                          ec2.ResourceRouteTableAssociation(),
			"aws_security_group":                                   ec2.ResourceSecurityGroup(),
			"aws_security_group_rule":                              ec2.ResourceSecurityGroupRule(),
			"aws_snapshot_create_volume_permission":                ec2.ResourceSnapshotCreateVolumePermission(),
			"aws_spot_datafeed_subscription":                       ec2.ResourceSpotDataFeedSubscription(),
			"aws_spot_fleet_request":                               ec2.ResourceSpotFleetRequest(),
			"aws_spot_instance_request":                            ec2.ResourceSpotInstanceRequest(),
			"aws_subnet":                                           ec2.ResourceSubnet(),
			"aws_volume_attachment":                                ec2.ResourceVolumeAttachment(),
			"aws_vpc":                                              ec2.ResourceVPC(),
			"aws_vpc_dhcp_options":                                 ec2.ResourceVPCDHCPOptions(),
			"aws_vpc_dhcp_options_association":                     ec2.ResourceVPCDHCPOptionsAssociation(),
			"aws_vpc_endpoint":                                     ec2.ResourceVPCEndpoint(),
			"aws_vpc_endpoint_connection_accepter":                 ec2.ResourceVPCEndpointConnectionAccepter(),
			"aws_vpc_endpoint_connection_notification":             ec2.ResourceVPCEndpointConnectionNotification(),
			"aws_vpc_endpoint_policy":                              ec2.ResourceVPCEndpointPolicy(),
			"aws_vpc_endpoint_route_table_association":             ec2.ResourceVPCEndpointRouteTableAssociation(),
			"aws_vpc_endpoint_security_group_association":          ec2.ResourceVPCEndpointSecurityGroupAssociation(),
			"aws_vpc_endpoint_service":                             ec2.ResourceVPCEndpointService(),
			"aws_vpc_endpoint_service_allowed_principal":           ec2.ResourceVPCEndpointServiceAllowedPrincipal(),
			"aws_vpc_endpoint_subnet_association":                  ec2.ResourceVPCEndpointSubnetAssociation(),
			"aws_vpc_ipam":                                         ec2.ResourceIPAM(),
			"aws_vpc_ipam_organization_admin_account":              ec2.ResourceIPAMOrganizationAdminAccount(),
			"aws_vpc_ipam_pool":                                    ec2.ResourceIPAMPool(),
			"aws_vpc_ipam_pool_cidr_allocation":                    ec2.ResourceIPAMPoolCIDRAllocation(),
			"aws_vpc_ipam_pool_cidr":                               ec2.ResourceIPAMPoolCIDR(),
			"aws_vpc_ipam_preview_next_cidr":                       ec2.ResourceIPAMPreviewNextCIDR(),
			"aws_vpc_ipam_scope":                                   ec2.ResourceIPAMScope(),
			"aws_vpc_ipv4_cidr_block_association":                  ec2.ResourceVPCIPv4CIDRBlockAssociation(),
			"aws_vpc_ipv6_cidr_block_association":                  ec2.ResourceVPCIPv6CIDRBlockAssociation(),
			"aws_vpc_peering_connection":                           ec2.ResourceVPCPeeringConnection(),
			"aws_vpc_peering_connection_accepter":                  ec2.ResourceVPCPeeringConnectionAccepter(),
			"aws_vpc_peering_connection_options":                   ec2.ResourceVPCPeeringConnectionOptions(),
			"aws_vpn_connection":                                   ec2.ResourceVPNConnection(),
			"aws_vpn_connection_route":                             ec2.ResourceVPNConnectionRoute(),
			"aws_vpn_gateway":                                      ec2.ResourceVPNGateway(),
			"aws_vpn_gateway_attachment":                           ec2.ResourceVPNGatewayAttachment(),
			"aws_vpn_gateway_route_propagation":                    ec2.ResourceVPNGatewayRoutePropagation(),

			"aws_ecr_lifecycle_policy":                ecr.ResourceLifecyclePolicy(),
			"aws_ecr_pull_through_cache_rule":         ecr.ResourcePullThroughCacheRule(),
			"aws_ecr_registry_policy":                 ecr.ResourceRegistryPolicy(),
			"aws_ecr_registry_scanning_configuration": ecr.ResourceRegistryScanningConfiguration(),
			"aws_ecr_replication_configuration":       ecr.ResourceReplicationConfiguration(),
			"aws_ecr_repository":                      ecr.ResourceRepository(),
			"aws_ecr_repository_policy":               ecr.ResourceRepositoryPolicy(),

			"aws_ecrpublic_repository":        ecrpublic.ResourceRepository(),
			"aws_ecrpublic_repository_policy": ecrpublic.ResourceRepositoryPolicy(),

			"aws_ecs_account_setting_default":    ecs.ResourceAccountSettingDefault(),
			"aws_ecs_capacity_provider":          ecs.ResourceCapacityProvider(),
			"aws_ecs_cluster":                    ecs.ResourceCluster(),
			"aws_ecs_cluster_capacity_providers": ecs.ResourceClusterCapacityProviders(),
			"aws_ecs_service":                    ecs.ResourceService(),
			"aws_ecs_tag":                        ecs.ResourceTag(),
			"aws_ecs_task_definition":            ecs.ResourceTaskDefinition(),
			"aws_ecs_task_set":                   ecs.ResourceTaskSet(),

			"aws_efs_access_point":              efs.ResourceAccessPoint(),
			"aws_efs_backup_policy":             efs.ResourceBackupPolicy(),
			"aws_efs_file_system":               efs.ResourceFileSystem(),
			"aws_efs_file_system_policy":        efs.ResourceFileSystemPolicy(),
			"aws_efs_mount_target":              efs.ResourceMountTarget(),
			"aws_efs_replication_configuration": efs.ResourceReplicationConfiguration(),

			"aws_eks_addon":                    eks.ResourceAddon(),
			"aws_eks_cluster":                  eks.ResourceCluster(),
			"aws_eks_fargate_profile":          eks.ResourceFargateProfile(),
			"aws_eks_identity_provider_config": eks.ResourceIdentityProviderConfig(),
			"aws_eks_node_group":               eks.ResourceNodeGroup(),

			"aws_elasticache_cluster":                  elasticache.ResourceCluster(),
			"aws_elasticache_global_replication_group": elasticache.ResourceGlobalReplicationGroup(),
			"aws_elasticache_parameter_group":          elasticache.ResourceParameterGroup(),
			"aws_elasticache_replication_group":        elasticache.ResourceReplicationGroup(),
			"aws_elasticache_security_group":           elasticache.ResourceSecurityGroup(),
			"aws_elasticache_subnet_group":             elasticache.ResourceSubnetGroup(),
			"aws_elasticache_user":                     elasticache.ResourceUser(),
			"aws_elasticache_user_group":               elasticache.ResourceUserGroup(),
			"aws_elasticache_user_group_association":   elasticache.ResourceUserGroupAssociation(),

			"aws_elastic_beanstalk_application":            elasticbeanstalk.ResourceApplication(),
			"aws_elastic_beanstalk_application_version":    elasticbeanstalk.ResourceApplicationVersion(),
			"aws_elastic_beanstalk_configuration_template": elasticbeanstalk.ResourceConfigurationTemplate(),
			"aws_elastic_beanstalk_environment":            elasticbeanstalk.ResourceEnvironment(),

			"aws_elasticsearch_domain":              elasticsearch.ResourceDomain(),
			"aws_elasticsearch_domain_policy":       elasticsearch.ResourceDomainPolicy(),
			"aws_elasticsearch_domain_saml_options": elasticsearch.ResourceDomainSAMLOptions(),

			"aws_elastictranscoder_pipeline": elastictranscoder.ResourcePipeline(),
			"aws_elastictranscoder_preset":   elastictranscoder.ResourcePreset(),

			"aws_app_cookie_stickiness_policy":        elb.ResourceAppCookieStickinessPolicy(),
			"aws_elb":                                 elb.ResourceLoadBalancer(),
			"aws_elb_attachment":                      elb.ResourceAttachment(),
			"aws_lb_cookie_stickiness_policy":         elb.ResourceCookieStickinessPolicy(),
			"aws_lb_ssl_negotiation_policy":           elb.ResourceSSLNegotiationPolicy(),
			"aws_load_balancer_backend_server_policy": elb.ResourceBackendServerPolicy(),
			"aws_load_balancer_listener_policy":       elb.ResourceListenerPolicy(),
			"aws_load_balancer_policy":                elb.ResourcePolicy(),
			"aws_proxy_protocol_policy":               elb.ResourceProxyProtocolPolicy(),

			"aws_alb":                         elbv2.ResourceLoadBalancer(),
			"aws_alb_listener":                elbv2.ResourceListener(),
			"aws_alb_listener_certificate":    elbv2.ResourceListenerCertificate(),
			"aws_alb_listener_rule":           elbv2.ResourceListenerRule(),
			"aws_alb_target_group":            elbv2.ResourceTargetGroup(),
			"aws_alb_target_group_attachment": elbv2.ResourceTargetGroupAttachment(),
			"aws_lb":                          elbv2.ResourceLoadBalancer(),
			"aws_lb_listener":                 elbv2.ResourceListener(),
			"aws_lb_listener_certificate":     elbv2.ResourceListenerCertificate(),
			"aws_lb_listener_rule":            elbv2.ResourceListenerRule(),
			"aws_lb_target_group":             elbv2.ResourceTargetGroup(),
			"aws_lb_target_group_attachment":  elbv2.ResourceTargetGroupAttachment(),

			"aws_emr_cluster":                emr.ResourceCluster(),
			"aws_emr_instance_fleet":         emr.ResourceInstanceFleet(),
			"aws_emr_instance_group":         emr.ResourceInstanceGroup(),
			"aws_emr_managed_scaling_policy": emr.ResourceManagedScalingPolicy(),
			"aws_emr_security_configuration": emr.ResourceSecurityConfiguration(),
			"aws_emr_studio":                 emr.ResourceStudio(),
			"aws_emr_studio_session_mapping": emr.ResourceStudioSessionMapping(),

			"aws_emrcontainers_virtual_cluster": emrcontainers.ResourceVirtualCluster(),

			"aws_emrserverless_application": emrserverless.ResourceApplication(),

			"aws_evidently_project": evidently.ResourceProject(),
			"aws_evidently_segment": evidently.ResourceSegment(),

			"aws_kinesis_firehose_delivery_stream": firehose.ResourceDeliveryStream(),

			"aws_fis_experiment_template": fis.ResourceExperimentTemplate(),

			"aws_fms_admin_account": fms.ResourceAdminAccount(),
			"aws_fms_policy":        fms.ResourcePolicy(),

			"aws_fsx_backup":                        fsx.ResourceBackup(),
			"aws_fsx_lustre_file_system":            fsx.ResourceLustreFileSystem(),
			"aws_fsx_data_repository_association":   fsx.ResourceDataRepositoryAssociation(),
			"aws_fsx_file_cache":                    fsx.ResourceFileCache(),
			"aws_fsx_ontap_file_system":             fsx.ResourceOntapFileSystem(),
			"aws_fsx_ontap_storage_virtual_machine": fsx.ResourceOntapStorageVirtualMachine(),
			"aws_fsx_ontap_volume":                  fsx.ResourceOntapVolume(),
			"aws_fsx_openzfs_file_system":           fsx.ResourceOpenzfsFileSystem(),
			"aws_fsx_openzfs_volume":                fsx.ResourceOpenzfsVolume(),
			"aws_fsx_openzfs_snapshot":              fsx.ResourceOpenzfsSnapshot(),
			"aws_fsx_windows_file_system":           fsx.ResourceWindowsFileSystem(),

			"aws_gamelift_alias":              gamelift.ResourceAlias(),
			"aws_gamelift_build":              gamelift.ResourceBuild(),
			"aws_gamelift_fleet":              gamelift.ResourceFleet(),
			"aws_gamelift_game_server_group":  gamelift.ResourceGameServerGroup(),
			"aws_gamelift_game_session_queue": gamelift.ResourceGameSessionQueue(),
			"aws_gamelift_script":             gamelift.ResourceScript(),

			"aws_glacier_vault":      glacier.ResourceVault(),
			"aws_glacier_vault_lock": glacier.ResourceVaultLock(),

			"aws_globalaccelerator_accelerator":    globalaccelerator.ResourceAccelerator(),
			"aws_globalaccelerator_endpoint_group": globalaccelerator.ResourceEndpointGroup(),
			"aws_globalaccelerator_listener":       globalaccelerator.ResourceListener(),

			"aws_glue_catalog_database":                 glue.ResourceCatalogDatabase(),
			"aws_glue_catalog_table":                    glue.ResourceCatalogTable(),
			"aws_glue_classifier":                       glue.ResourceClassifier(),
			"aws_glue_connection":                       glue.ResourceConnection(),
			"aws_glue_crawler":                          glue.ResourceCrawler(),
			"aws_glue_data_catalog_encryption_settings": glue.ResourceDataCatalogEncryptionSettings(),
			"aws_glue_dev_endpoint":                     glue.ResourceDevEndpoint(),
			"aws_glue_job":                              glue.ResourceJob(),
			"aws_glue_ml_transform":                     glue.ResourceMLTransform(),
			"aws_glue_partition":                        glue.ResourcePartition(),
			"aws_glue_partition_index":                  glue.ResourcePartitionIndex(),
			"aws_glue_registry":                         glue.ResourceRegistry(),
			"aws_glue_resource_policy":                  glue.ResourceResourcePolicy(),
			"aws_glue_schema":                           glue.ResourceSchema(),
			"aws_glue_security_configuration":           glue.ResourceSecurityConfiguration(),
			"aws_glue_trigger":                          glue.ResourceTrigger(),
			"aws_glue_user_defined_function":            glue.ResourceUserDefinedFunction(),
			"aws_glue_workflow":                         glue.ResourceWorkflow(),

			"aws_grafana_license_association":          grafana.ResourceLicenseAssociation(),
			"aws_grafana_role_association":             grafana.ResourceRoleAssociation(),
			"aws_grafana_workspace":                    grafana.ResourceWorkspace(),
			"aws_grafana_workspace_api_key":            grafana.ResourceWorkspaceAPIKey(),
			"aws_grafana_workspace_saml_configuration": grafana.ResourceWorkspaceSAMLConfiguration(),

			"aws_guardduty_detector":                   guardduty.ResourceDetector(),
			"aws_guardduty_filter":                     guardduty.ResourceFilter(),
			"aws_guardduty_invite_accepter":            guardduty.ResourceInviteAccepter(),
			"aws_guardduty_ipset":                      guardduty.ResourceIPSet(),
			"aws_guardduty_member":                     guardduty.ResourceMember(),
			"aws_guardduty_organization_admin_account": guardduty.ResourceOrganizationAdminAccount(),
			"aws_guardduty_organization_configuration": guardduty.ResourceOrganizationConfiguration(),
			"aws_guardduty_publishing_destination":     guardduty.ResourcePublishingDestination(),
			"aws_guardduty_threatintelset":             guardduty.ResourceThreatintelset(),

			"aws_iam_access_key":                  iam.ResourceAccessKey(),
			"aws_iam_account_alias":               iam.ResourceAccountAlias(),
			"aws_iam_account_password_policy":     iam.ResourceAccountPasswordPolicy(),
			"aws_iam_group":                       iam.ResourceGroup(),
			"aws_iam_group_membership":            iam.ResourceGroupMembership(),
			"aws_iam_group_policy":                iam.ResourceGroupPolicy(),
			"aws_iam_group_policy_attachment":     iam.ResourceGroupPolicyAttachment(),
			"aws_iam_instance_profile":            iam.ResourceInstanceProfile(),
			"aws_iam_openid_connect_provider":     iam.ResourceOpenIDConnectProvider(),
			"aws_iam_policy":                      iam.ResourcePolicy(),
			"aws_iam_policy_attachment":           iam.ResourcePolicyAttachment(),
			"aws_iam_role":                        iam.ResourceRole(),
			"aws_iam_role_policy":                 iam.ResourceRolePolicy(),
			"aws_iam_role_policy_attachment":      iam.ResourceRolePolicyAttachment(),
			"aws_iam_saml_provider":               iam.ResourceSAMLProvider(),
			"aws_iam_server_certificate":          iam.ResourceServerCertificate(),
			"aws_iam_service_linked_role":         iam.ResourceServiceLinkedRole(),
			"aws_iam_service_specific_credential": iam.ResourceServiceSpecificCredential(),
			"aws_iam_signing_certificate":         iam.ResourceSigningCertificate(),
			"aws_iam_user":                        iam.ResourceUser(),
			"aws_iam_user_group_membership":       iam.ResourceUserGroupMembership(),
			"aws_iam_user_login_profile":          iam.ResourceUserLoginProfile(),
			"aws_iam_user_policy":                 iam.ResourceUserPolicy(),
			"aws_iam_user_policy_attachment":      iam.ResourceUserPolicyAttachment(),
			"aws_iam_user_ssh_key":                iam.ResourceUserSSHKey(),
			"aws_iam_virtual_mfa_device":          iam.ResourceVirtualMFADevice(),

			"aws_identitystore_group":            identitystore.ResourceGroup(),
			"aws_identitystore_user":             identitystore.ResourceUser(),
			"aws_identitystore_group_membership": identitystore.ResourceGroupMembership(),

			"aws_imagebuilder_component":                    imagebuilder.ResourceComponent(),
			"aws_imagebuilder_container_recipe":             imagebuilder.ResourceContainerRecipe(),
			"aws_imagebuilder_distribution_configuration":   imagebuilder.ResourceDistributionConfiguration(),
			"aws_imagebuilder_image":                        imagebuilder.ResourceImage(),
			"aws_imagebuilder_image_pipeline":               imagebuilder.ResourceImagePipeline(),
			"aws_imagebuilder_image_recipe":                 imagebuilder.ResourceImageRecipe(),
			"aws_imagebuilder_infrastructure_configuration": imagebuilder.ResourceInfrastructureConfiguration(),

			"aws_inspector_assessment_target":   inspector.ResourceAssessmentTarget(),
			"aws_inspector_assessment_template": inspector.ResourceAssessmentTemplate(),
			"aws_inspector_resource_group":      inspector.ResourceResourceGroup(),

			"aws_inspector2_delegated_admin_account":    inspector2.ResourceDelegatedAdminAccount(),
			"aws_inspector2_enabler":                    inspector2.ResourceEnabler(),
			"aws_inspector2_organization_configuration": inspector2.ResourceOrganizationConfiguration(),

			"aws_iot_authorizer":                 iot.ResourceAuthorizer(),
			"aws_iot_certificate":                iot.ResourceCertificate(),
			"aws_iot_indexing_configuration":     iot.ResourceIndexingConfiguration(),
			"aws_iot_logging_options":            iot.ResourceLoggingOptions(),
			"aws_iot_policy":                     iot.ResourcePolicy(),
			"aws_iot_policy_attachment":          iot.ResourcePolicyAttachment(),
			"aws_iot_provisioning_template":      iot.ResourceProvisioningTemplate(),
			"aws_iot_role_alias":                 iot.ResourceRoleAlias(),
			"aws_iot_thing":                      iot.ResourceThing(),
			"aws_iot_thing_group":                iot.ResourceThingGroup(),
			"aws_iot_thing_group_membership":     iot.ResourceThingGroupMembership(),
			"aws_iot_thing_principal_attachment": iot.ResourceThingPrincipalAttachment(),
			"aws_iot_thing_type":                 iot.ResourceThingType(),
			"aws_iot_topic_rule":                 iot.ResourceTopicRule(),
			"aws_iot_topic_rule_destination":     iot.ResourceTopicRuleDestination(),

			"aws_ivs_playback_key_pair":       ivs.ResourcePlaybackKeyPair(),
			"aws_ivs_recording_configuration": ivs.ResourceRecordingConfiguration(),

			"aws_msk_cluster":                  kafka.ResourceCluster(),
			"aws_msk_configuration":            kafka.ResourceConfiguration(),
			"aws_msk_scram_secret_association": kafka.ResourceScramSecretAssociation(),
			"aws_msk_serverless_cluster":       kafka.ResourceServerlessCluster(),

			"aws_mskconnect_connector":            kafkaconnect.ResourceConnector(),
			"aws_mskconnect_custom_plugin":        kafkaconnect.ResourceCustomPlugin(),
			"aws_mskconnect_worker_configuration": kafkaconnect.ResourceWorkerConfiguration(),

			"aws_kendra_data_source":                  kendra.ResourceDataSource(),
			"aws_kendra_experience":                   kendra.ResourceExperience(),
			"aws_kendra_faq":                          kendra.ResourceFaq(),
			"aws_kendra_index":                        kendra.ResourceIndex(),
			"aws_kendra_query_suggestions_block_list": kendra.ResourceQuerySuggestionsBlockList(),
			"aws_kendra_thesaurus":                    kendra.ResourceThesaurus(),

			"aws_keyspaces_keyspace": keyspaces.ResourceKeyspace(),
			"aws_keyspaces_table":    keyspaces.ResourceTable(),

			"aws_kinesis_stream":          kinesis.ResourceStream(),
			"aws_kinesis_stream_consumer": kinesis.ResourceStreamConsumer(),

			"aws_kinesis_analytics_application":           kinesisanalytics.ResourceApplication(),
			"aws_kinesisanalyticsv2_application":          kinesisanalyticsv2.ResourceApplication(),
			"aws_kinesisanalyticsv2_application_snapshot": kinesisanalyticsv2.ResourceApplicationSnapshot(),

			"aws_kinesis_video_stream": kinesisvideo.ResourceStream(),

			"aws_kms_alias":                kms.ResourceAlias(),
			"aws_kms_ciphertext":           kms.ResourceCiphertext(),
			"aws_kms_custom_key_store":     kms.ResourceCustomKeyStore(),
			"aws_kms_external_key":         kms.ResourceExternalKey(),
			"aws_kms_grant":                kms.ResourceGrant(),
			"aws_kms_key":                  kms.ResourceKey(),
			"aws_kms_replica_external_key": kms.ResourceReplicaExternalKey(),
			"aws_kms_replica_key":          kms.ResourceReplicaKey(),

			"aws_lakeformation_data_lake_settings": lakeformation.ResourceDataLakeSettings(),
			"aws_lakeformation_lf_tag":             lakeformation.ResourceLFTag(),
			"aws_lakeformation_permissions":        lakeformation.ResourcePermissions(),
			"aws_lakeformation_resource":           lakeformation.ResourceResource(),
			"aws_lakeformation_resource_lf_tags":   lakeformation.ResourceResourceLFTags(),

			"aws_lambda_alias":                          lambda.ResourceAlias(),
			"aws_lambda_code_signing_config":            lambda.ResourceCodeSigningConfig(),
			"aws_lambda_event_source_mapping":           lambda.ResourceEventSourceMapping(),
			"aws_lambda_function":                       lambda.ResourceFunction(),
			"aws_lambda_function_event_invoke_config":   lambda.ResourceFunctionEventInvokeConfig(),
			"aws_lambda_function_url":                   lambda.ResourceFunctionURL(),
			"aws_lambda_invocation":                     lambda.ResourceInvocation(),
			"aws_lambda_layer_version":                  lambda.ResourceLayerVersion(),
			"aws_lambda_layer_version_permission":       lambda.ResourceLayerVersionPermission(),
			"aws_lambda_permission":                     lambda.ResourcePermission(),
			"aws_lambda_provisioned_concurrency_config": lambda.ResourceProvisionedConcurrencyConfig(),

			"aws_lex_bot":       lexmodels.ResourceBot(),
			"aws_lex_bot_alias": lexmodels.ResourceBotAlias(),
			"aws_lex_intent":    lexmodels.ResourceIntent(),
			"aws_lex_slot_type": lexmodels.ResourceSlotType(),

			"aws_licensemanager_association":           licensemanager.ResourceAssociation(),
			"aws_licensemanager_license_configuration": licensemanager.ResourceLicenseConfiguration(),

			"aws_lightsail_certificate":                          lightsail.ResourceCertificate(),
			"aws_lightsail_container_service":                    lightsail.ResourceContainerService(),
			"aws_lightsail_container_service_deployment_version": lightsail.ResourceContainerServiceDeploymentVersion(),
			"aws_lightsail_database":                             lightsail.ResourceDatabase(),
			"aws_lightsail_disk":                                 lightsail.ResourceDisk(),
			"aws_lightsail_disk_attachment":                      lightsail.ResourceDiskAttachment(),
			"aws_lightsail_domain":                               lightsail.ResourceDomain(),
			"aws_lightsail_domain_entry":                         lightsail.ResourceDomainEntry(),
			"aws_lightsail_instance":                             lightsail.ResourceInstance(),
			"aws_lightsail_instance_public_ports":                lightsail.ResourceInstancePublicPorts(),
			"aws_lightsail_key_pair":                             lightsail.ResourceKeyPair(),
			"aws_lightsail_lb":                                   lightsail.ResourceLoadBalancer(),
			"aws_lightsail_lb_attachment":                        lightsail.ResourceLoadBalancerAttachment(),
			"aws_lightsail_lb_certificate":                       lightsail.ResourceLoadBalancerCertificate(),
			"aws_lightsail_lb_certificate_attachment":            lightsail.ResourceLoadBalancerCertificateAttachment(),
			"aws_lightsail_lb_https_redirection_policy":          lightsail.ResourceLoadBalancerHTTPSRedirectionPolicy(),
			"aws_lightsail_lb_stickiness_policy":                 lightsail.ResourceLoadBalancerStickinessPolicy(),
			"aws_lightsail_static_ip":                            lightsail.ResourceStaticIP(),
			"aws_lightsail_static_ip_attachment":                 lightsail.ResourceStaticIPAttachment(),

			"aws_location_geofence_collection": location.ResourceGeofenceCollection(),
			"aws_location_map":                 location.ResourceMap(),
			"aws_location_place_index":         location.ResourcePlaceIndex(),
			"aws_location_route_calculator":    location.ResourceRouteCalculator(),
			"aws_location_tracker":             location.ResourceTracker(),
			"aws_location_tracker_association": location.ResourceTrackerAssociation(),

			"aws_macie_member_account_association": macie.ResourceMemberAccountAssociation(),
			"aws_macie_s3_bucket_association":      macie.ResourceS3BucketAssociation(),

			"aws_macie2_account":                             macie2.ResourceAccount(),
			"aws_macie2_classification_job":                  macie2.ResourceClassificationJob(),
			"aws_macie2_custom_data_identifier":              macie2.ResourceCustomDataIdentifier(),
			"aws_macie2_findings_filter":                     macie2.ResourceFindingsFilter(),
			"aws_macie2_invitation_accepter":                 macie2.ResourceInvitationAccepter(),
			"aws_macie2_member":                              macie2.ResourceMember(),
			"aws_macie2_organization_admin_account":          macie2.ResourceOrganizationAdminAccount(),
			"aws_macie2_classification_export_configuration": macie2.ResourceClassificationExportConfiguration(),

			"aws_media_convert_queue": mediaconvert.ResourceQueue(),

			"aws_media_package_channel": mediapackage.ResourceChannel(),

			"aws_medialive_channel":              medialive.ResourceChannel(),
			"aws_medialive_input":                medialive.ResourceInput(),
			"aws_medialive_input_security_group": medialive.ResourceInputSecurityGroup(),
			"aws_medialive_multiplex":            medialive.ResourceMultiplex(),

			"aws_media_store_container":        mediastore.ResourceContainer(),
			"aws_media_store_container_policy": mediastore.ResourceContainerPolicy(),

			"aws_memorydb_acl":             memorydb.ResourceACL(),
			"aws_memorydb_cluster":         memorydb.ResourceCluster(),
			"aws_memorydb_parameter_group": memorydb.ResourceParameterGroup(),
			"aws_memorydb_snapshot":        memorydb.ResourceSnapshot(),
			"aws_memorydb_subnet_group":    memorydb.ResourceSubnetGroup(),
			"aws_memorydb_user":            memorydb.ResourceUser(),

			"aws_mq_broker":        mq.ResourceBroker(),
			"aws_mq_configuration": mq.ResourceConfiguration(),

			"aws_mwaa_environment": mwaa.ResourceEnvironment(),

			"aws_neptune_cluster":                 neptune.ResourceCluster(),
			"aws_neptune_cluster_endpoint":        neptune.ResourceClusterEndpoint(),
			"aws_neptune_cluster_instance":        neptune.ResourceClusterInstance(),
			"aws_neptune_cluster_parameter_group": neptune.ResourceClusterParameterGroup(),
			"aws_neptune_cluster_snapshot":        neptune.ResourceClusterSnapshot(),
			"aws_neptune_event_subscription":      neptune.ResourceEventSubscription(),
			"aws_neptune_parameter_group":         neptune.ResourceParameterGroup(),
			"aws_neptune_subnet_group":            neptune.ResourceSubnetGroup(),

			"aws_networkfirewall_firewall":              networkfirewall.ResourceFirewall(),
			"aws_networkfirewall_firewall_policy":       networkfirewall.ResourceFirewallPolicy(),
			"aws_networkfirewall_logging_configuration": networkfirewall.ResourceLoggingConfiguration(),
			"aws_networkfirewall_resource_policy":       networkfirewall.ResourceResourcePolicy(),
			"aws_networkfirewall_rule_group":            networkfirewall.ResourceRuleGroup(),

			"aws_networkmanager_attachment_accepter":                      networkmanager.ResourceAttachmentAccepter(),
			"aws_networkmanager_connection":                               networkmanager.ResourceConnection(),
			"aws_networkmanager_customer_gateway_association":             networkmanager.ResourceCustomerGatewayAssociation(),
			"aws_networkmanager_device":                                   networkmanager.ResourceDevice(),
			"aws_networkmanager_global_network":                           networkmanager.ResourceGlobalNetwork(),
			"aws_networkmanager_link":                                     networkmanager.ResourceLink(),
			"aws_networkmanager_link_association":                         networkmanager.ResourceLinkAssociation(),
			"aws_networkmanager_site":                                     networkmanager.ResourceSite(),
			"aws_networkmanager_transit_gateway_connect_peer_association": networkmanager.ResourceTransitGatewayConnectPeerAssociation(),
			"aws_networkmanager_transit_gateway_peering":                  networkmanager.ResourceTransitGatewayPeering(),
			"aws_networkmanager_transit_gateway_registration":             networkmanager.ResourceTransitGatewayRegistration(),
			"aws_networkmanager_transit_gateway_route_table_attachment":   networkmanager.ResourceTransitGatewayRouteTableAttachment(),
			"aws_networkmanager_vpc_attachment":                           networkmanager.ResourceVPCAttachment(),

			"aws_opensearch_domain":              opensearch.ResourceDomain(),
			"aws_opensearch_domain_policy":       opensearch.ResourceDomainPolicy(),
			"aws_opensearch_domain_saml_options": opensearch.ResourceDomainSAMLOptions(),

			"aws_opsworks_application":       opsworks.ResourceApplication(),
			"aws_opsworks_custom_layer":      opsworks.ResourceCustomLayer(),
			"aws_opsworks_ecs_cluster_layer": opsworks.ResourceECSClusterLayer(),
			"aws_opsworks_ganglia_layer":     opsworks.ResourceGangliaLayer(),
			"aws_opsworks_haproxy_layer":     opsworks.ResourceHAProxyLayer(),
			"aws_opsworks_instance":          opsworks.ResourceInstance(),
			"aws_opsworks_java_app_layer":    opsworks.ResourceJavaAppLayer(),
			"aws_opsworks_memcached_layer":   opsworks.ResourceMemcachedLayer(),
			"aws_opsworks_mysql_layer":       opsworks.ResourceMySQLLayer(),
			"aws_opsworks_nodejs_app_layer":  opsworks.ResourceNodejsAppLayer(),
			"aws_opsworks_permission":        opsworks.ResourcePermission(),
			"aws_opsworks_php_app_layer":     opsworks.ResourcePHPAppLayer(),
			"aws_opsworks_rails_app_layer":   opsworks.ResourceRailsAppLayer(),
			"aws_opsworks_rds_db_instance":   opsworks.ResourceRDSDBInstance(),
			"aws_opsworks_stack":             opsworks.ResourceStack(),
			"aws_opsworks_static_web_layer":  opsworks.ResourceStaticWebLayer(),
			"aws_opsworks_user_profile":      opsworks.ResourceUserProfile(),

			"aws_organizations_account":                 organizations.ResourceAccount(),
			"aws_organizations_delegated_administrator": organizations.ResourceDelegatedAdministrator(),
			"aws_organizations_organization":            organizations.ResourceOrganization(),
			"aws_organizations_organizational_unit":     organizations.ResourceOrganizationalUnit(),
			"aws_organizations_policy":                  organizations.ResourcePolicy(),
			"aws_organizations_policy_attachment":       organizations.ResourcePolicyAttachment(),

			"aws_pinpoint_adm_channel":               pinpoint.ResourceADMChannel(),
			"aws_pinpoint_apns_channel":              pinpoint.ResourceAPNSChannel(),
			"aws_pinpoint_apns_sandbox_channel":      pinpoint.ResourceAPNSSandboxChannel(),
			"aws_pinpoint_apns_voip_channel":         pinpoint.ResourceAPNSVoIPChannel(),
			"aws_pinpoint_apns_voip_sandbox_channel": pinpoint.ResourceAPNSVoIPSandboxChannel(),
			"aws_pinpoint_app":                       pinpoint.ResourceApp(),
			"aws_pinpoint_baidu_channel":             pinpoint.ResourceBaiduChannel(),
			"aws_pinpoint_email_channel":             pinpoint.ResourceEmailChannel(),
			"aws_pinpoint_event_stream":              pinpoint.ResourceEventStream(),
			"aws_pinpoint_gcm_channel":               pinpoint.ResourceGCMChannel(),
			"aws_pinpoint_sms_channel":               pinpoint.ResourceSMSChannel(),

			"aws_qldb_ledger": qldb.ResourceLedger(),
			"aws_qldb_stream": qldb.ResourceStream(),

			"aws_quicksight_data_source":      quicksight.ResourceDataSource(),
			"aws_quicksight_group":            quicksight.ResourceGroup(),
			"aws_quicksight_group_membership": quicksight.ResourceGroupMembership(),
			"aws_quicksight_user":             quicksight.ResourceUser(),

			"aws_ram_principal_association":   ram.ResourcePrincipalAssociation(),
			"aws_ram_resource_association":    ram.ResourceResourceAssociation(),
			"aws_ram_resource_share":          ram.ResourceResourceShare(),
			"aws_ram_resource_share_accepter": ram.ResourceResourceShareAccepter(),

			"aws_db_cluster_snapshot":                       rds.ResourceClusterSnapshot(),
			"aws_db_event_subscription":                     rds.ResourceEventSubscription(),
			"aws_db_instance":                               rds.ResourceInstance(),
			"aws_db_instance_automated_backups_replication": rds.ResourceInstanceAutomatedBackupsReplication(),
			"aws_db_instance_role_association":              rds.ResourceInstanceRoleAssociation(),
			"aws_db_option_group":                           rds.ResourceOptionGroup(),
			"aws_db_parameter_group":                        rds.ResourceParameterGroup(),
			"aws_db_proxy":                                  rds.ResourceProxy(),
			"aws_db_proxy_default_target_group":             rds.ResourceProxyDefaultTargetGroup(),
			"aws_db_proxy_endpoint":                         rds.ResourceProxyEndpoint(),
			"aws_db_proxy_target":                           rds.ResourceProxyTarget(),
			"aws_db_security_group":                         rds.ResourceSecurityGroup(),
			"aws_db_snapshot":                               rds.ResourceSnapshot(),
			"aws_db_snapshot_copy":                          rds.ResourceSnapshotCopy(),
			"aws_db_subnet_group":                           rds.ResourceSubnetGroup(),
			"aws_rds_cluster":                               rds.ResourceCluster(),
			"aws_rds_cluster_activity_stream":               rds.ResourceClusterActivityStream(),
			"aws_rds_cluster_endpoint":                      rds.ResourceClusterEndpoint(),
			"aws_rds_cluster_instance":                      rds.ResourceClusterInstance(),
			"aws_rds_cluster_parameter_group":               rds.ResourceClusterParameterGroup(),
			"aws_rds_cluster_role_association":              rds.ResourceClusterRoleAssociation(),
			"aws_rds_global_cluster":                        rds.ResourceGlobalCluster(),
			"aws_rds_reserved_instance":                     rds.ResourceReservedInstance(),

			"aws_redshift_authentication_profile":        redshift.ResourceAuthenticationProfile(),
			"aws_redshift_cluster":                       redshift.ResourceCluster(),
			"aws_redshift_cluster_iam_roles":             redshift.ResourceClusterIAMRoles(),
			"aws_redshift_endpoint_access":               redshift.ResourceEndpointAccess(),
			"aws_redshift_endpoint_authorization":        redshift.ResourceEndpointAuthorization(),
			"aws_redshift_event_subscription":            redshift.ResourceEventSubscription(),
			"aws_redshift_hsm_client_certificate":        redshift.ResourceHSMClientCertificate(),
			"aws_redshift_hsm_configuration":             redshift.ResourceHSMConfiguration(),
			"aws_redshift_parameter_group":               redshift.ResourceParameterGroup(),
			"aws_redshift_partner":                       redshift.ResourcePartner(),
			"aws_redshift_scheduled_action":              redshift.ResourceScheduledAction(),
			"aws_redshift_security_group":                redshift.ResourceSecurityGroup(),
			"aws_redshift_snapshot_copy_grant":           redshift.ResourceSnapshotCopyGrant(),
			"aws_redshift_snapshot_schedule":             redshift.ResourceSnapshotSchedule(),
			"aws_redshift_snapshot_schedule_association": redshift.ResourceSnapshotScheduleAssociation(),
			"aws_redshift_subnet_group":                  redshift.ResourceSubnetGroup(),
			"aws_redshift_usage_limit":                   redshift.ResourceUsageLimit(),

			"aws_redshiftdata_statement": redshiftdata.ResourceStatement(),

			"aws_redshiftserverless_endpoint_access": redshiftserverless.ResourceEndpointAccess(),
			"aws_redshiftserverless_namespace":       redshiftserverless.ResourceNamespace(),
			"aws_redshiftserverless_usage_limit":     redshiftserverless.ResourceUsageLimit(),
			"aws_redshiftserverless_workgroup":       redshiftserverless.ResourceWorkgroup(),

			"aws_resourcegroups_group": resourcegroups.ResourceGroup(),

			"aws_rolesanywhere_profile":      rolesanywhere.ResourceProfile(),
			"aws_rolesanywhere_trust_anchor": rolesanywhere.ResourceTrustAnchor(),

			"aws_route53_delegation_set":                route53.ResourceDelegationSet(),
			"aws_route53_health_check":                  route53.ResourceHealthCheck(),
			"aws_route53_hosted_zone_dnssec":            route53.ResourceHostedZoneDNSSEC(),
			"aws_route53_key_signing_key":               route53.ResourceKeySigningKey(),
			"aws_route53_query_log":                     route53.ResourceQueryLog(),
			"aws_route53_record":                        route53.ResourceRecord(),
			"aws_route53_traffic_policy":                route53.ResourceTrafficPolicy(),
			"aws_route53_traffic_policy_instance":       route53.ResourceTrafficPolicyInstance(),
			"aws_route53_vpc_association_authorization": route53.ResourceVPCAssociationAuthorization(),
			"aws_route53_zone":                          route53.ResourceZone(),
			"aws_route53_zone_association":              route53.ResourceZoneAssociation(),

			"aws_route53domains_registered_domain": route53domains.ResourceRegisteredDomain(),

			"aws_route53recoverycontrolconfig_cluster":         route53recoverycontrolconfig.ResourceCluster(),
			"aws_route53recoverycontrolconfig_control_panel":   route53recoverycontrolconfig.ResourceControlPanel(),
			"aws_route53recoverycontrolconfig_routing_control": route53recoverycontrolconfig.ResourceRoutingControl(),
			"aws_route53recoverycontrolconfig_safety_rule":     route53recoverycontrolconfig.ResourceSafetyRule(),

			"aws_route53recoveryreadiness_cell":            route53recoveryreadiness.ResourceCell(),
			"aws_route53recoveryreadiness_readiness_check": route53recoveryreadiness.ResourceReadinessCheck(),
			"aws_route53recoveryreadiness_recovery_group":  route53recoveryreadiness.ResourceRecoveryGroup(),
			"aws_route53recoveryreadiness_resource_set":    route53recoveryreadiness.ResourceResourceSet(),

			"aws_route53_resolver_config":                          route53resolver.ResourceConfig(),
			"aws_route53_resolver_dnssec_config":                   route53resolver.ResourceDNSSECConfig(),
			"aws_route53_resolver_endpoint":                        route53resolver.ResourceEndpoint(),
			"aws_route53_resolver_firewall_config":                 route53resolver.ResourceFirewallConfig(),
			"aws_route53_resolver_firewall_domain_list":            route53resolver.ResourceFirewallDomainList(),
			"aws_route53_resolver_firewall_rule":                   route53resolver.ResourceFirewallRule(),
			"aws_route53_resolver_firewall_rule_group":             route53resolver.ResourceFirewallRuleGroup(),
			"aws_route53_resolver_firewall_rule_group_association": route53resolver.ResourceFirewallRuleGroupAssociation(),
			"aws_route53_resolver_query_log_config":                route53resolver.ResourceQueryLogConfig(),
			"aws_route53_resolver_query_log_config_association":    route53resolver.ResourceQueryLogConfigAssociation(),
			"aws_route53_resolver_rule":                            route53resolver.ResourceRule(),
			"aws_route53_resolver_rule_association":                route53resolver.ResourceRuleAssociation(),

			"aws_s3_bucket":                                      s3.ResourceBucket(),
			"aws_s3_bucket_accelerate_configuration":             s3.ResourceBucketAccelerateConfiguration(),
			"aws_s3_bucket_acl":                                  s3.ResourceBucketACL(),
			"aws_s3_bucket_analytics_configuration":              s3.ResourceBucketAnalyticsConfiguration(),
			"aws_s3_bucket_cors_configuration":                   s3.ResourceBucketCorsConfiguration(),
			"aws_s3_bucket_intelligent_tiering_configuration":    s3.ResourceBucketIntelligentTieringConfiguration(),
			"aws_s3_bucket_inventory":                            s3.ResourceBucketInventory(),
			"aws_s3_bucket_lifecycle_configuration":              s3.ResourceBucketLifecycleConfiguration(),
			"aws_s3_bucket_logging":                              s3.ResourceBucketLogging(),
			"aws_s3_bucket_metric":                               s3.ResourceBucketMetric(),
			"aws_s3_bucket_notification":                         s3.ResourceBucketNotification(),
			"aws_s3_bucket_object_lock_configuration":            s3.ResourceBucketObjectLockConfiguration(),
			"aws_s3_bucket_ownership_controls":                   s3.ResourceBucketOwnershipControls(),
			"aws_s3_bucket_policy":                               s3.ResourceBucketPolicy(),
			"aws_s3_bucket_public_access_block":                  s3.ResourceBucketPublicAccessBlock(),
			"aws_s3_bucket_replication_configuration":            s3.ResourceBucketReplicationConfiguration(),
			"aws_s3_bucket_request_payment_configuration":        s3.ResourceBucketRequestPaymentConfiguration(),
			"aws_s3_bucket_server_side_encryption_configuration": s3.ResourceBucketServerSideEncryptionConfiguration(),
			"aws_s3_bucket_versioning":                           s3.ResourceBucketVersioning(),
			"aws_s3_bucket_website_configuration":                s3.ResourceBucketWebsiteConfiguration(),
			"aws_s3_object":                                      s3.ResourceObject(),
			"aws_s3_object_copy":                                 s3.ResourceObjectCopy(),
			"aws_s3_bucket_object":                               s3.ResourceBucketObject(), // DEPRECATED: use aws_s3_object instead

			"aws_s3_access_point":                             s3control.ResourceAccessPoint(),
			"aws_s3control_access_point_policy":               s3control.ResourceAccessPointPolicy(),
			"aws_s3_account_public_access_block":              s3control.ResourceAccountPublicAccessBlock(),
			"aws_s3control_bucket":                            s3control.ResourceBucket(),
			"aws_s3control_bucket_lifecycle_configuration":    s3control.ResourceBucketLifecycleConfiguration(),
			"aws_s3control_bucket_policy":                     s3control.ResourceBucketPolicy(),
			"aws_s3control_multi_region_access_point":         s3control.ResourceMultiRegionAccessPoint(),
			"aws_s3control_multi_region_access_point_policy":  s3control.ResourceMultiRegionAccessPointPolicy(),
			"aws_s3control_object_lambda_access_point":        s3control.ResourceObjectLambdaAccessPoint(),
			"aws_s3control_object_lambda_access_point_policy": s3control.ResourceObjectLambdaAccessPointPolicy(),
			"aws_s3control_storage_lens_configuration":        s3control.ResourceStorageLensConfiguration(),

			"aws_s3outposts_endpoint": s3outposts.ResourceEndpoint(),

			"aws_sagemaker_app":                                       sagemaker.ResourceApp(),
			"aws_sagemaker_app_image_config":                          sagemaker.ResourceAppImageConfig(),
			"aws_sagemaker_code_repository":                           sagemaker.ResourceCodeRepository(),
			"aws_sagemaker_device":                                    sagemaker.ResourceDevice(),
			"aws_sagemaker_device_fleet":                              sagemaker.ResourceDeviceFleet(),
			"aws_sagemaker_domain":                                    sagemaker.ResourceDomain(),
			"aws_sagemaker_endpoint":                                  sagemaker.ResourceEndpoint(),
			"aws_sagemaker_endpoint_configuration":                    sagemaker.ResourceEndpointConfiguration(),
			"aws_sagemaker_feature_group":                             sagemaker.ResourceFeatureGroup(),
			"aws_sagemaker_flow_definition":                           sagemaker.ResourceFlowDefinition(),
			"aws_sagemaker_human_task_ui":                             sagemaker.ResourceHumanTaskUI(),
			"aws_sagemaker_image":                                     sagemaker.ResourceImage(),
			"aws_sagemaker_image_version":                             sagemaker.ResourceImageVersion(),
			"aws_sagemaker_model":                                     sagemaker.ResourceModel(),
			"aws_sagemaker_model_package_group":                       sagemaker.ResourceModelPackageGroup(),
			"aws_sagemaker_model_package_group_policy":                sagemaker.ResourceModelPackageGroupPolicy(),
			"aws_sagemaker_notebook_instance":                         sagemaker.ResourceNotebookInstance(),
			"aws_sagemaker_notebook_instance_lifecycle_configuration": sagemaker.ResourceNotebookInstanceLifeCycleConfiguration(),
			"aws_sagemaker_project":                                   sagemaker.ResourceProject(),
			"aws_sagemaker_servicecatalog_portfolio_status":           sagemaker.ResourceServicecatalogPortfolioStatus(),
			"aws_sagemaker_studio_lifecycle_config":                   sagemaker.ResourceStudioLifecycleConfig(),
			"aws_sagemaker_user_profile":                              sagemaker.ResourceUserProfile(),
			"aws_sagemaker_workforce":                                 sagemaker.ResourceWorkforce(),
			"aws_sagemaker_workteam":                                  sagemaker.ResourceWorkteam(),

			"aws_schemas_discoverer": schemas.ResourceDiscoverer(),
			"aws_schemas_registry":   schemas.ResourceRegistry(),
			"aws_schemas_schema":     schemas.ResourceSchema(),

			"aws_secretsmanager_secret":          secretsmanager.ResourceSecret(),
			"aws_secretsmanager_secret_policy":   secretsmanager.ResourceSecretPolicy(),
			"aws_secretsmanager_secret_rotation": secretsmanager.ResourceSecretRotation(),
			"aws_secretsmanager_secret_version":  secretsmanager.ResourceSecretVersion(),

			"aws_securityhub_account":                    securityhub.ResourceAccount(),
			"aws_securityhub_action_target":              securityhub.ResourceActionTarget(),
			"aws_securityhub_insight":                    securityhub.ResourceInsight(),
			"aws_securityhub_invite_accepter":            securityhub.ResourceInviteAccepter(),
			"aws_securityhub_member":                     securityhub.ResourceMember(),
			"aws_securityhub_organization_admin_account": securityhub.ResourceOrganizationAdminAccount(),
			"aws_securityhub_organization_configuration": securityhub.ResourceOrganizationConfiguration(),
			"aws_securityhub_product_subscription":       securityhub.ResourceProductSubscription(),
			"aws_securityhub_standards_control":          securityhub.ResourceStandardsControl(),
			"aws_securityhub_standards_subscription":     securityhub.ResourceStandardsSubscription(),
			"aws_securityhub_finding_aggregator":         securityhub.ResourceFindingAggregator(),

			"aws_serverlessapplicationrepository_cloudformation_stack": serverlessrepo.ResourceCloudFormationStack(),

			"aws_servicecatalog_budget_resource_association":     servicecatalog.ResourceBudgetResourceAssociation(),
			"aws_servicecatalog_constraint":                      servicecatalog.ResourceConstraint(),
			"aws_servicecatalog_organizations_access":            servicecatalog.ResourceOrganizationsAccess(),
			"aws_servicecatalog_portfolio":                       servicecatalog.ResourcePortfolio(),
			"aws_servicecatalog_portfolio_share":                 servicecatalog.ResourcePortfolioShare(),
			"aws_servicecatalog_principal_portfolio_association": servicecatalog.ResourcePrincipalPortfolioAssociation(),
			"aws_servicecatalog_product":                         servicecatalog.ResourceProduct(),
			"aws_servicecatalog_product_portfolio_association":   servicecatalog.ResourceProductPortfolioAssociation(),
			"aws_servicecatalog_provisioned_product":             servicecatalog.ResourceProvisionedProduct(),
			"aws_servicecatalog_provisioning_artifact":           servicecatalog.ResourceProvisioningArtifact(),
			"aws_servicecatalog_service_action":                  servicecatalog.ResourceServiceAction(),
			"aws_servicecatalog_tag_option":                      servicecatalog.ResourceTagOption(),
			"aws_servicecatalog_tag_option_resource_association": servicecatalog.ResourceTagOptionResourceAssociation(),

			"aws_service_discovery_http_namespace":        servicediscovery.ResourceHTTPNamespace(),
			"aws_service_discovery_instance":              servicediscovery.ResourceInstance(),
			"aws_service_discovery_private_dns_namespace": servicediscovery.ResourcePrivateDNSNamespace(),
			"aws_service_discovery_public_dns_namespace":  servicediscovery.ResourcePublicDNSNamespace(),
			"aws_service_discovery_service":               servicediscovery.ResourceService(),

			"aws_servicequotas_service_quota": servicequotas.ResourceServiceQuota(),

			"aws_ses_active_receipt_rule_set":      ses.ResourceActiveReceiptRuleSet(),
			"aws_ses_configuration_set":            ses.ResourceConfigurationSet(),
			"aws_ses_domain_dkim":                  ses.ResourceDomainDKIM(),
			"aws_ses_domain_identity":              ses.ResourceDomainIdentity(),
			"aws_ses_domain_identity_verification": ses.ResourceDomainIdentityVerification(),
			"aws_ses_domain_mail_from":             ses.ResourceDomainMailFrom(),
			"aws_ses_email_identity":               ses.ResourceEmailIdentity(),
			"aws_ses_event_destination":            ses.ResourceEventDestination(),
			"aws_ses_identity_notification_topic":  ses.ResourceIdentityNotificationTopic(),
			"aws_ses_identity_policy":              ses.ResourceIdentityPolicy(),
			"aws_ses_receipt_filter":               ses.ResourceReceiptFilter(),
			"aws_ses_receipt_rule":                 ses.ResourceReceiptRule(),
			"aws_ses_receipt_rule_set":             ses.ResourceReceiptRuleSet(),
			"aws_ses_template":                     ses.ResourceTemplate(),

			"aws_sesv2_configuration_set":                  sesv2.ResourceConfigurationSet(),
			"aws_sesv2_dedicated_ip_assignment":            sesv2.ResourceDedicatedIPAssignment(),
			"aws_sesv2_dedicated_ip_pool":                  sesv2.ResourceDedicatedIPPool(),
			"aws_sesv2_email_identity":                     sesv2.ResourceEmailIdentity(),
			"aws_sesv2_email_identity_feedback_attributes": sesv2.ResourceEmailIdentityFeedbackAttributes(),

			"aws_sfn_activity":      sfn.ResourceActivity(),
			"aws_sfn_state_machine": sfn.ResourceStateMachine(),

			"aws_shield_protection":                          shield.ResourceProtection(),
			"aws_shield_protection_group":                    shield.ResourceProtectionGroup(),
			"aws_shield_protection_health_check_association": shield.ResourceProtectionHealthCheckAssociation(),

			"aws_signer_signing_job":                signer.ResourceSigningJob(),
			"aws_signer_signing_profile":            signer.ResourceSigningProfile(),
			"aws_signer_signing_profile_permission": signer.ResourceSigningProfilePermission(),

			"aws_sns_platform_application": sns.ResourcePlatformApplication(),
			"aws_sns_sms_preferences":      sns.ResourceSMSPreferences(),
			"aws_sns_topic":                sns.ResourceTopic(),
			"aws_sns_topic_policy":         sns.ResourceTopicPolicy(),
			"aws_sns_topic_subscription":   sns.ResourceTopicSubscription(),

			"aws_sqs_queue":                      sqs.ResourceQueue(),
			"aws_sqs_queue_policy":               sqs.ResourceQueuePolicy(),
			"aws_sqs_queue_redrive_allow_policy": sqs.ResourceQueueRedriveAllowPolicy(),
			"aws_sqs_queue_redrive_policy":       sqs.ResourceQueueRedrivePolicy(),

			"aws_ssm_activation":                ssm.ResourceActivation(),
			"aws_ssm_association":               ssm.ResourceAssociation(),
			"aws_ssm_default_patch_baseline":    ssm.ResourceDefaultPatchBaseline(),
			"aws_ssm_document":                  ssm.ResourceDocument(),
			"aws_ssm_maintenance_window":        ssm.ResourceMaintenanceWindow(),
			"aws_ssm_maintenance_window_target": ssm.ResourceMaintenanceWindowTarget(),
			"aws_ssm_maintenance_window_task":   ssm.ResourceMaintenanceWindowTask(),
			"aws_ssm_parameter":                 ssm.ResourceParameter(),
			"aws_ssm_patch_baseline":            ssm.ResourcePatchBaseline(),
			"aws_ssm_patch_group":               ssm.ResourcePatchGroup(),
			"aws_ssm_resource_data_sync":        ssm.ResourceResourceDataSync(),
			"aws_ssm_service_setting":           ssm.ResourceServiceSetting(),

			"aws_ssoadmin_account_assignment":                 ssoadmin.ResourceAccountAssignment(),
			"aws_ssoadmin_customer_managed_policy_attachment": ssoadmin.ResourceCustomerManagedPolicyAttachment(),
			"aws_ssoadmin_managed_policy_attachment":          ssoadmin.ResourceManagedPolicyAttachment(),
			"aws_ssoadmin_permission_set":                     ssoadmin.ResourcePermissionSet(),
			"aws_ssoadmin_permission_set_inline_policy":       ssoadmin.ResourcePermissionSetInlinePolicy(),

			"aws_storagegateway_cache":                   storagegateway.ResourceCache(),
			"aws_storagegateway_cached_iscsi_volume":     storagegateway.ResourceCachediSCSIVolume(),
			"aws_storagegateway_file_system_association": storagegateway.ResourceFileSystemAssociation(),
			"aws_storagegateway_gateway":                 storagegateway.ResourceGateway(),
			"aws_storagegateway_nfs_file_share":          storagegateway.ResourceNFSFileShare(),
			"aws_storagegateway_smb_file_share":          storagegateway.ResourceSMBFileShare(),
			"aws_storagegateway_stored_iscsi_volume":     storagegateway.ResourceStorediSCSIVolume(),
			"aws_storagegateway_tape_pool":               storagegateway.ResourceTapePool(),
			"aws_storagegateway_upload_buffer":           storagegateway.ResourceUploadBuffer(),
			"aws_storagegateway_working_storage":         storagegateway.ResourceWorkingStorage(),

			"aws_swf_domain": swf.ResourceDomain(),

			"aws_synthetics_canary": synthetics.ResourceCanary(),

			"aws_timestreamwrite_database": timestreamwrite.ResourceDatabase(),
			"aws_timestreamwrite_table":    timestreamwrite.ResourceTable(),

			"aws_transcribe_language_model":     transcribe.ResourceLanguageModel(),
			"aws_transcribe_medical_vocabulary": transcribe.ResourceMedicalVocabulary(),
			"aws_transcribe_vocabulary":         transcribe.ResourceVocabulary(),
			"aws_transcribe_vocabulary_filter":  transcribe.ResourceVocabularyFilter(),

			"aws_transfer_access":   transfer.ResourceAccess(),
			"aws_transfer_server":   transfer.ResourceServer(),
			"aws_transfer_ssh_key":  transfer.ResourceSSHKey(),
			"aws_transfer_tag":      transfer.ResourceTag(),
			"aws_transfer_user":     transfer.ResourceUser(),
			"aws_transfer_workflow": transfer.ResourceWorkflow(),

			"aws_waf_byte_match_set":          waf.ResourceByteMatchSet(),
			"aws_waf_geo_match_set":           waf.ResourceGeoMatchSet(),
			"aws_waf_ipset":                   waf.ResourceIPSet(),
			"aws_waf_rate_based_rule":         waf.ResourceRateBasedRule(),
			"aws_waf_regex_match_set":         waf.ResourceRegexMatchSet(),
			"aws_waf_regex_pattern_set":       waf.ResourceRegexPatternSet(),
			"aws_waf_rule":                    waf.ResourceRule(),
			"aws_waf_rule_group":              waf.ResourceRuleGroup(),
			"aws_waf_size_constraint_set":     waf.ResourceSizeConstraintSet(),
			"aws_waf_sql_injection_match_set": waf.ResourceSQLInjectionMatchSet(),
			"aws_waf_web_acl":                 waf.ResourceWebACL(),
			"aws_waf_xss_match_set":           waf.ResourceXSSMatchSet(),

			"aws_wafregional_byte_match_set":          wafregional.ResourceByteMatchSet(),
			"aws_wafregional_geo_match_set":           wafregional.ResourceGeoMatchSet(),
			"aws_wafregional_ipset":                   wafregional.ResourceIPSet(),
			"aws_wafregional_rate_based_rule":         wafregional.ResourceRateBasedRule(),
			"aws_wafregional_regex_match_set":         wafregional.ResourceRegexMatchSet(),
			"aws_wafregional_regex_pattern_set":       wafregional.ResourceRegexPatternSet(),
			"aws_wafregional_rule":                    wafregional.ResourceRule(),
			"aws_wafregional_rule_group":              wafregional.ResourceRuleGroup(),
			"aws_wafregional_size_constraint_set":     wafregional.ResourceSizeConstraintSet(),
			"aws_wafregional_sql_injection_match_set": wafregional.ResourceSQLInjectionMatchSet(),
			"aws_wafregional_web_acl":                 wafregional.ResourceWebACL(),
			"aws_wafregional_web_acl_association":     wafregional.ResourceWebACLAssociation(),
			"aws_wafregional_xss_match_set":           wafregional.ResourceXSSMatchSet(),

			"aws_wafv2_ip_set":                        wafv2.ResourceIPSet(),
			"aws_wafv2_regex_pattern_set":             wafv2.ResourceRegexPatternSet(),
			"aws_wafv2_rule_group":                    wafv2.ResourceRuleGroup(),
			"aws_wafv2_web_acl":                       wafv2.ResourceWebACL(),
			"aws_wafv2_web_acl_association":           wafv2.ResourceWebACLAssociation(),
			"aws_wafv2_web_acl_logging_configuration": wafv2.ResourceWebACLLoggingConfiguration(),

			"aws_worklink_fleet": worklink.ResourceFleet(),
			"aws_worklink_website_certificate_authority_association": worklink.ResourceWebsiteCertificateAuthorityAssociation(),

			"aws_workspaces_directory": workspaces.ResourceDirectory(),
			"aws_workspaces_ip_group":  workspaces.ResourceIPGroup(),
			"aws_workspaces_workspace": workspaces.ResourceWorkspace(),

			"aws_xray_encryption_config": xray.ResourceEncryptionConfig(),
			"aws_xray_group":             xray.ResourceGroup(),
			"aws_xray_sampling_rule":     xray.ResourceSamplingRule(),
		},
	}

	provider.ConfigureContextFunc = func(ctx context.Context, d *schema.ResourceData) (interface{}, diag.Diagnostics) {
		return configure(ctx, provider, d)
	}

	providerData := &conns.AWSClient{
		// TODO: This should be generated.

		// ServicePackageData is used before configuration to determine the provider's exported resources and data sources.
		ServicePackages: []intf.ServicePackageData{
			globalaccelerator.ServicePackageData,
			//medialive.ServicePackageData,
			meta.ServicePackageData,
			simpledb.ServicePackageData,
			sts.ServicePackageData,
		},
	}

	// Set the provider Meta (instance data) here.
	// It will be overwritten by the result of the call to ConfigureContextFunc.
	provider.SetMeta(providerData)

	return provider, nil
}

// configure ensures that the provider is fully configured.
func configure(ctx context.Context, provider *schema.Provider, d *schema.ResourceData) (*conns.AWSClient, diag.Diagnostics) {
	terraformVersion := provider.TerraformVersion
	if terraformVersion == "" {
		// Terraform 0.12 introduced this field to the protocol
		// We can therefore assume that if it's missing it's 0.10 or 0.11
		terraformVersion = "0.11+compatible"
	}

	config := conns.Config{
		AccessKey:                      d.Get("access_key").(string),
		CustomCABundle:                 d.Get("custom_ca_bundle").(string),
		EC2MetadataServiceEndpoint:     d.Get("ec2_metadata_service_endpoint").(string),
		EC2MetadataServiceEndpointMode: d.Get("ec2_metadata_service_endpoint_mode").(string),
		Endpoints:                      make(map[string]string),
		HTTPProxy:                      d.Get("http_proxy").(string),
		Insecure:                       d.Get("insecure").(bool),
		MaxRetries:                     25, // Set default here, not in schema (muxing with v6 provider).
		Profile:                        d.Get("profile").(string),
		Region:                         d.Get("region").(string),
		S3UsePathStyle:                 d.Get("s3_use_path_style").(bool) || d.Get("s3_force_path_style").(bool),
		SecretKey:                      d.Get("secret_key").(string),
		SkipCredsValidation:            d.Get("skip_credentials_validation").(bool),
		SkipGetEC2Platforms:            d.Get("skip_get_ec2_platforms").(bool),
		SkipRegionValidation:           d.Get("skip_region_validation").(bool),
		SkipRequestingAccountId:        d.Get("skip_requesting_account_id").(bool),
		STSRegion:                      d.Get("sts_region").(string),
		TerraformVersion:               terraformVersion,
		Token:                          d.Get("token").(string),
		UseDualStackEndpoint:           d.Get("use_dualstack_endpoint").(bool),
		UseFIPSEndpoint:                d.Get("use_fips_endpoint").(bool),
	}

	if v, ok := d.GetOk("allowed_account_ids"); ok && v.(*schema.Set).Len() > 0 {
		config.AllowedAccountIds = flex.ExpandStringValueSet(v.(*schema.Set))
	}

	if v, ok := d.GetOk("assume_role"); ok && len(v.([]interface{})) > 0 && v.([]interface{})[0] != nil {
		config.AssumeRole = expandAssumeRole(v.([]interface{})[0].(map[string]interface{}))
		log.Printf("[INFO] assume_role configuration set: (ARN: %q, SessionID: %q, ExternalID: %q, SourceIdentity: %q)", config.AssumeRole.RoleARN, config.AssumeRole.SessionName, config.AssumeRole.ExternalID, config.AssumeRole.SourceIdentity)
	}

	if v, ok := d.GetOk("assume_role_with_web_identity"); ok && len(v.([]interface{})) > 0 && v.([]interface{})[0] != nil {
		config.AssumeRoleWithWebIdentity = expandAssumeRoleWithWebIdentity(v.([]interface{})[0].(map[string]interface{}))
		log.Printf("[INFO] assume_role_with_web_identity configuration set: (ARN: %q, SessionID: %q)", config.AssumeRoleWithWebIdentity.RoleARN, config.AssumeRoleWithWebIdentity.SessionName)
	}

	if v, ok := d.GetOk("default_tags"); ok && len(v.([]interface{})) > 0 && v.([]interface{})[0] != nil {
		config.DefaultTagsConfig = expandDefaultTags(v.([]interface{})[0].(map[string]interface{}))
	}

	if v, ok := d.GetOk("endpoints"); ok && v.(*schema.Set).Len() > 0 {
		endpoints, err := expandEndpoints(v.(*schema.Set).List())

		if err != nil {
			return nil, diag.FromErr(err)
		}

		config.Endpoints = endpoints
	}

	if v, ok := d.GetOk("forbidden_account_ids"); ok && v.(*schema.Set).Len() > 0 {
		config.ForbiddenAccountIds = flex.ExpandStringValueSet(v.(*schema.Set))
	}

	if v, ok := d.GetOk("ignore_tags"); ok && len(v.([]interface{})) > 0 && v.([]interface{})[0] != nil {
		config.IgnoreTagsConfig = expandIgnoreTags(v.([]interface{})[0].(map[string]interface{}))
	}

	if v, ok := d.GetOk("max_retries"); ok {
		config.MaxRetries = v.(int)
	}

	if v, ok := d.GetOk("shared_credentials_file"); ok {
		config.SharedCredentialsFiles = []string{v.(string)}
	} else if v, ok := d.GetOk("shared_credentials_files"); ok && len(v.([]interface{})) > 0 {
		config.SharedCredentialsFiles = flex.ExpandStringValueList(v.([]interface{}))
	}

	if v, ok := d.GetOk("shared_config_files"); ok && len(v.([]interface{})) > 0 {
		config.SharedConfigFiles = flex.ExpandStringValueList(v.([]interface{}))
	}

	if v, null, _ := nullable.Bool(d.Get("skip_metadata_api_check").(string)).Value(); !null {
		if v {
			config.EC2MetadataServiceEnableState = imds.ClientDisabled
		} else {
			config.EC2MetadataServiceEnableState = imds.ClientEnabled
		}
	}

	providerData, diags := config.ConfigureProvider(ctx, provider.Meta().(*conns.AWSClient))

	if diags.HasError() {
		return nil, diags
	}

	// Configure each service.
	for _, v := range providerData.ServicePackages {
		if err := v.Configure(ctx, providerData); err != nil {
			diags = append(diags, diag.FromErr(err)...)
		}
	}

	if diags.HasError() {
		return nil, diags
	}

	return providerData, diags
}

func assumeRoleSchema() *schema.Schema {
	return &schema.Schema{
		Type:     schema.TypeList,
		Optional: true,
		MaxItems: 1,
		Elem: &schema.Resource{
			Schema: map[string]*schema.Schema{
				"duration": {
					Type:          schema.TypeString,
					Optional:      true,
					Description:   "The duration, between 15 minutes and 12 hours, of the role session. Valid time units are ns, us (or µs), ms, s, h, or m.",
					ValidateFunc:  validAssumeRoleDuration,
					ConflictsWith: []string{"assume_role.0.duration_seconds"},
				},
				"duration_seconds": {
					Type:          schema.TypeInt,
					Optional:      true,
					Deprecated:    "Use assume_role.duration instead",
					Description:   "The duration, in seconds, of the role session.",
					ValidateFunc:  validation.IntBetween(900, 43200),
					ConflictsWith: []string{"assume_role.0.duration"},
				},
				"external_id": {
					Type:        schema.TypeString,
					Optional:    true,
					Description: "A unique identifier that might be required when you assume a role in another account.",
					ValidateFunc: validation.All(
						validation.StringLenBetween(2, 1224),
						validation.StringMatch(regexp.MustCompile(`[\w+=,.@:\/\-]*`), ""),
					),
				},
				"policy": {
					Type:         schema.TypeString,
					Optional:     true,
					Description:  "IAM Policy JSON describing further restricting permissions for the IAM Role being assumed.",
					ValidateFunc: validation.StringIsJSON,
				},
				"policy_arns": {
					Type:        schema.TypeSet,
					Optional:    true,
					Description: "Amazon Resource Names (ARNs) of IAM Policies describing further restricting permissions for the IAM Role being assumed.",
					Elem: &schema.Schema{
						Type:         schema.TypeString,
						ValidateFunc: verify.ValidARN,
					},
				},
				"role_arn": {
					Type:         schema.TypeString,
					Optional:     true,
					Description:  "Amazon Resource Name (ARN) of an IAM Role to assume prior to making API calls.",
					ValidateFunc: verify.ValidARN,
				},
				"session_name": {
					Type:         schema.TypeString,
					Optional:     true,
					Description:  "An identifier for the assumed role session.",
					ValidateFunc: validAssumeRoleSessionName,
				},
				"source_identity": {
					Type:         schema.TypeString,
					Optional:     true,
					Description:  "Source identity specified by the principal assuming the role.",
					ValidateFunc: validAssumeRoleSourceIdentity,
				},
				"tags": {
					Type:        schema.TypeMap,
					Optional:    true,
					Description: "Assume role session tags.",
					Elem:        &schema.Schema{Type: schema.TypeString},
				},
				"transitive_tag_keys": {
					Type:        schema.TypeSet,
					Optional:    true,
					Description: "Assume role session tag keys to pass to any subsequent sessions.",
					Elem:        &schema.Schema{Type: schema.TypeString},
				},
			},
		},
	}
}

func assumeRoleWithWebIdentitySchema() *schema.Schema {
	return &schema.Schema{
		Type:     schema.TypeList,
		Optional: true,
		MaxItems: 1,
		Elem: &schema.Resource{
			Schema: map[string]*schema.Schema{
				"duration": {
					Type:         schema.TypeString,
					Optional:     true,
					Description:  "The duration, between 15 minutes and 12 hours, of the role session. Valid time units are ns, us (or µs), ms, s, h, or m.",
					ValidateFunc: validAssumeRoleDuration,
				},
				"policy": {
					Type:         schema.TypeString,
					Optional:     true,
					Description:  "IAM Policy JSON describing further restricting permissions for the IAM Role being assumed.",
					ValidateFunc: validation.StringIsJSON,
				},
				"policy_arns": {
					Type:        schema.TypeSet,
					Optional:    true,
					Description: "Amazon Resource Names (ARNs) of IAM Policies describing further restricting permissions for the IAM Role being assumed.",
					Elem: &schema.Schema{
						Type:         schema.TypeString,
						ValidateFunc: verify.ValidARN,
					},
				},
				"role_arn": {
					Type:         schema.TypeString,
					Optional:     true,
					Description:  "Amazon Resource Name (ARN) of an IAM Role to assume prior to making API calls.",
					ValidateFunc: verify.ValidARN,
				},
				"session_name": {
					Type:         schema.TypeString,
					Optional:     true,
					Description:  "An identifier for the assumed role session.",
					ValidateFunc: validAssumeRoleSessionName,
				},
				"web_identity_token": {
					Type:         schema.TypeString,
					Optional:     true,
					ValidateFunc: validation.StringLenBetween(4, 20000),
					ExactlyOneOf: []string{"assume_role_with_web_identity.0.web_identity_token", "assume_role_with_web_identity.0.web_identity_token_file"},
				},
				"web_identity_token_file": {
					Type:         schema.TypeString,
					Optional:     true,
					ExactlyOneOf: []string{"assume_role_with_web_identity.0.web_identity_token", "assume_role_with_web_identity.0.web_identity_token_file"},
				},
			},
		},
	}
}

func endpointsSchema() *schema.Schema {
	endpointsAttributes := make(map[string]*schema.Schema)

	for _, serviceKey := range names.Aliases() {
		endpointsAttributes[serviceKey] = &schema.Schema{
			Type:        schema.TypeString,
			Optional:    true,
			Default:     "",
			Description: "Use this to override the default service endpoint URL",
		}
	}

	return &schema.Schema{
		Type:     schema.TypeSet,
		Optional: true,
		Elem: &schema.Resource{
			Schema: endpointsAttributes,
		},
	}
}

func expandAssumeRole(tfMap map[string]interface{}) *awsbase.AssumeRole {
	if tfMap == nil {
		return nil
	}

	assumeRole := awsbase.AssumeRole{}

	if v, ok := tfMap["duration"].(string); ok && v != "" {
		duration, _ := time.ParseDuration(v)
		assumeRole.Duration = duration
	} else if v, ok := tfMap["duration_seconds"].(int); ok && v != 0 {
		assumeRole.Duration = time.Duration(v) * time.Second
	}

	if v, ok := tfMap["external_id"].(string); ok && v != "" {
		assumeRole.ExternalID = v
	}

	if v, ok := tfMap["policy"].(string); ok && v != "" {
		assumeRole.Policy = v
	}

	if v, ok := tfMap["policy_arns"].(*schema.Set); ok && v.Len() > 0 {
		assumeRole.PolicyARNs = flex.ExpandStringValueSet(v)
	}

	if v, ok := tfMap["role_arn"].(string); ok && v != "" {
		assumeRole.RoleARN = v
	}

	if v, ok := tfMap["session_name"].(string); ok && v != "" {
		assumeRole.SessionName = v
	}

	if v, ok := tfMap["source_identity"].(string); ok && v != "" {
		assumeRole.SourceIdentity = v
	}

	if v, ok := tfMap["tags"].(map[string]interface{}); ok && len(v) > 0 {
		assumeRole.Tags = flex.ExpandStringValueMap(v)
	}

	if v, ok := tfMap["transitive_tag_keys"].(*schema.Set); ok && v.Len() > 0 {
		assumeRole.TransitiveTagKeys = flex.ExpandStringValueSet(v)
	}

	return &assumeRole
}

func expandAssumeRoleWithWebIdentity(tfMap map[string]interface{}) *awsbase.AssumeRoleWithWebIdentity {
	if tfMap == nil {
		return nil
	}

	assumeRole := awsbase.AssumeRoleWithWebIdentity{}

	if v, ok := tfMap["duration"].(string); ok && v != "" {
		duration, _ := time.ParseDuration(v)
		assumeRole.Duration = duration
	} else if v, ok := tfMap["duration_seconds"].(int); ok && v != 0 {
		assumeRole.Duration = time.Duration(v) * time.Second
	}

	if v, ok := tfMap["policy"].(string); ok && v != "" {
		assumeRole.Policy = v
	}

	if v, ok := tfMap["policy_arns"].(*schema.Set); ok && v.Len() > 0 {
		assumeRole.PolicyARNs = flex.ExpandStringValueSet(v)
	}

	if v, ok := tfMap["role_arn"].(string); ok && v != "" {
		assumeRole.RoleARN = v
	}

	if v, ok := tfMap["session_name"].(string); ok && v != "" {
		assumeRole.SessionName = v
	}

	if v, ok := tfMap["web_identity_token"].(string); ok && v != "" {
		assumeRole.WebIdentityToken = v
	}

	if v, ok := tfMap["web_identity_token_file"].(string); ok && v != "" {
		assumeRole.WebIdentityTokenFile = v
	}

	return &assumeRole
}

func expandDefaultTags(tfMap map[string]interface{}) *tftags.DefaultConfig {
	if tfMap == nil {
		return nil
	}

	defaultConfig := &tftags.DefaultConfig{}

	if v, ok := tfMap["tags"].(map[string]interface{}); ok {
		defaultConfig.Tags = tftags.New(v)
	}

	return defaultConfig
}

func expandIgnoreTags(tfMap map[string]interface{}) *tftags.IgnoreConfig {
	if tfMap == nil {
		return nil
	}

	ignoreConfig := &tftags.IgnoreConfig{}

	if v, ok := tfMap["keys"].(*schema.Set); ok {
		ignoreConfig.Keys = tftags.New(v.List())
	}

	if v, ok := tfMap["key_prefixes"].(*schema.Set); ok {
		ignoreConfig.KeyPrefixes = tftags.New(v.List())
	}

	return ignoreConfig
}

func expandEndpoints(tfList []interface{}) (map[string]string, error) {
	if len(tfList) == 0 {
		return nil, nil
	}

	endpoints := make(map[string]string)

	for _, tfMapRaw := range tfList {
		tfMap, ok := tfMapRaw.(map[string]interface{})

		if !ok {
			continue
		}

		for _, alias := range names.Aliases() {
			pkg, err := names.ProviderPackageForAlias(alias)

			if err != nil {
				return nil, fmt.Errorf("failed to assign endpoint (%s): %w", alias, err)
			}

			if endpoints[pkg] == "" {
				if v := tfMap[alias].(string); v != "" {
					endpoints[pkg] = v
				}
			}
		}
	}

	for _, pkg := range names.ProviderPackages() {
		if endpoints[pkg] != "" {
			continue
		}

		envVar := names.EnvVar(pkg)
		if envVar != "" {
			if v := os.Getenv(envVar); v != "" {
				endpoints[pkg] = v
				continue
			}
		}

		if deprecatedEnvVar := names.DeprecatedEnvVar(pkg); deprecatedEnvVar != "" {
			if v := os.Getenv(deprecatedEnvVar); v != "" {
				log.Printf("[WARN] The environment variable %q is deprecated. Use %q instead.", deprecatedEnvVar, envVar)
				endpoints[pkg] = v
			}
		}
	}

	return endpoints, nil
}<|MERGE_RESOLUTION|>--- conflicted
+++ resolved
@@ -846,18 +846,12 @@
 			"aws_route53_traffic_policy_document": route53.DataSourceTrafficPolicyDocument(),
 			"aws_route53_zone":                    route53.DataSourceZone(),
 
-<<<<<<< HEAD
-			"aws_route53_resolver_endpoint":            route53resolver.DataSourceEndpoint(),
-			"aws_route53_resolver_firewall_rule_group": route53resolver.DataSourceFirewallRuleGroup(),
-			"aws_route53_resolver_rule":                route53resolver.DataSourceRule(),
-			"aws_route53_resolver_rules":               route53resolver.DataSourceRules(),
-=======
 			"aws_route53_resolver_endpoint":             route53resolver.DataSourceEndpoint(),
 			"aws_route53_resolver_firewall_config":      route53resolver.DataSourceFirewallConfig(),
 			"aws_route53_resolver_firewall_domain_list": route53resolver.DataSourceFirewallDomainList(),
+			"aws_route53_resolver_firewall_rule_group":  route53resolver.DataSourceFirewallRuleGroup(),
 			"aws_route53_resolver_rule":                 route53resolver.DataSourceRule(),
 			"aws_route53_resolver_rules":                route53resolver.DataSourceRules(),
->>>>>>> 75d3d616
 
 			"aws_canonical_user_id": s3.DataSourceCanonicalUserID(),
 			"aws_s3_bucket":         s3.DataSourceBucket(),

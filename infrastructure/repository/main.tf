terraform {
  backend "remote" {
    organization = "hashicorp-v2"

    workspaces {
      name = "terraform-provider-aws-repository"
    }
  }

  required_providers {
    github = {
      source  = "integrations/github"
<<<<<<< HEAD
      version = "4.15.1"
=======
      version = "4.16.0"
>>>>>>> 18dfed54
    }
  }

  required_version = ">= 0.13.5"
}

provider "github" {
  owner = "hashicorp"
}<|MERGE_RESOLUTION|>--- conflicted
+++ resolved
@@ -10,11 +10,7 @@
   required_providers {
     github = {
       source  = "integrations/github"
-<<<<<<< HEAD
-      version = "4.15.1"
-=======
       version = "4.16.0"
->>>>>>> 18dfed54
     }
   }
 

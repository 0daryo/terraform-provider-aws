--- conflicted
+++ resolved
@@ -795,7 +795,6 @@
 `, subnets)
 }
 
-<<<<<<< HEAD
 func testAccAWSCodeBuildProjectConfig_environment_variable_plaintext_type(rName string) string {
 	return fmt.Sprintf(`
 resource "aws_iam_role" "codebuild_role" {
@@ -962,7 +961,7 @@
   }
 }
 `, rName, rName, rName, rName)
-=======
+
 func testAccAWSCodeBuildProjectConfig_cacheConfig(cacheType, cacheLocation string) string {
 	return fmt.Sprintf(`
   cache {
@@ -970,5 +969,4 @@
     location = "%s"
   }
 `, cacheType, cacheLocation)
->>>>>>> eb11f73e
 }